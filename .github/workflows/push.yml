--- conflicted
+++ resolved
@@ -10,11 +10,7 @@
     name: Lambda integration
     steps:
       - uses: actions/checkout@main
-<<<<<<< HEAD
-      - uses: actions/setup-node@v2
-=======
       - uses: actions/setup-node@v3
->>>>>>> 44fc744e
         with:
           node-version: ${{ matrix.node_version }}
       - uses: Iamshankhadeep/setup-ffmpeg@v1.1
@@ -49,11 +45,7 @@
     name: SSR integration
     steps:
       - uses: actions/checkout@main
-<<<<<<< HEAD
-      - uses: actions/setup-node@v2
-=======
       - uses: actions/setup-node@v3
->>>>>>> 44fc744e
         with:
           node-version: ${{ matrix.node_version }}
       - uses: Iamshankhadeep/setup-ffmpeg@v1.1
