import { RenderInternals } from '@remotion/renderer';
import minimist from 'minimist';
<<<<<<< HEAD
import { benchmarkCommand } from './benchmark';
import { chalk } from './chalk';
import { cleanupBeforeQuit, handleCtrlC } from './cleanup-before-quit';
import { listCompositionsCommand } from './compositions';
import { overrideRemotion } from './config/index';
import { determineFinalImageFormat } from './determine-image-format';
import { getFileSizeDownloadBar } from './download-progress';
import { findEntryPoint } from './entry-point';
import { formatBytes } from './format-bytes';
import { cloudrunCommand } from './cloudrun-command';
import { getCliOptions, getFinalCodec } from './get-cli-options';
import { loadConfig } from './get-config-file-name';
import { handleCommonError } from './handle-common-errors';
import { getImageFormat } from './image-formats';
import { initializeCli } from './initialize-cli';
import { installCommand, INSTALL_COMMAND } from './install';
import { lambdaCommand } from './lambda-command';
import { listOfRemotionPackages } from './list-of-remotion-packages';
import { Log } from './log';
import { makeProgressBar } from './make-progress-bar';
import { BooleanFlags, parsedCli, quietFlagProvided } from './parse-command-line';
import { previewCommand } from './preview';
import { printCompositions } from './print-compositions';
import { printHelp } from './print-help';
import { createOverwriteableCliOutput } from './progress-bar';
import { render } from './render';
import { selectComposition } from './select-composition';
import { still } from './still';
import { upgrade } from './upgrade';
=======
import {benchmarkCommand} from './benchmark';
import {chalk} from './chalk';
import {cleanupBeforeQuit, handleCtrlC} from './cleanup-before-quit';
import {listCompositionsCommand} from './compositions';
import {determineFinalStillImageFormat} from './determine-image-format';
import {getFileSizeDownloadBar} from './download-progress';
import {findEntryPoint} from './entry-point';
import {ffmpegCommand, ffprobeCommand} from './ffmpeg';
import {formatBytes} from './format-bytes';
import {getCliOptions} from './get-cli-options';
import {loadConfig} from './get-config-file-name';
import {getFinalOutputCodec} from './get-final-output-codec';
import {handleCommonError} from './handle-common-errors';
import {getVideoImageFormat} from './image-formats';
import {initializeCli} from './initialize-cli';
import {lambdaCommand} from './lambda-command';
import {listOfRemotionPackages} from './list-of-remotion-packages';
import {Log} from './log';
import {makeProgressBar} from './make-progress-bar';
import {BooleanFlags, parsedCli, quietFlagProvided} from './parse-command-line';
import {previewCommand} from './preview';
import {printCompositions} from './print-compositions';
import {printHelp} from './print-help';
import {createOverwriteableCliOutput} from './progress-bar';
import {render} from './render';
import {selectComposition} from './select-composition';
import {still} from './still';
import {upgrade} from './upgrade';
>>>>>>> 75aba61d
import {
	validateVersionsBeforeCommand,
	versionsCommand,
	VERSIONS_COMMAND,
} from './versions';

export const cli = async () => {
	const [command, ...args] = parsedCli._;

	if (parsedCli.help) {
		printHelp();
		process.exit(0);
	}

	const remotionRoot = RenderInternals.findRemotionRoot();
	if (command !== VERSIONS_COMMAND) {
		await validateVersionsBeforeCommand(remotionRoot);
	}

	const errorSymbolicationLock =
		RenderInternals.registerErrorSymbolicationLock();

	handleCtrlC();

	await initializeCli(remotionRoot);

	try {
		if (command === 'compositions') {
			await listCompositionsCommand(remotionRoot, args);
		} else if (command === 'preview') {
			await previewCommand(remotionRoot, args);
		} else if (command === 'lambda') {
			await lambdaCommand(remotionRoot, args);
		} else if (command === 'cloudrun') {
			await cloudrunCommand(remotionRoot, args);
		} else if (command === 'render') {
			await render(remotionRoot, args);
		} else if (command === 'still') {
			await still(remotionRoot, args);
		} else if (command === 'ffmpeg') {
			ffmpegCommand(remotionRoot, process.argv.slice(3));
		} else if (command === 'ffprobe') {
			ffprobeCommand(remotionRoot, process.argv.slice(3));
		} else if (command === 'upgrade') {
			await upgrade(remotionRoot, parsedCli['package-manager']);
		} else if (command === VERSIONS_COMMAND) {
			await versionsCommand(remotionRoot);
		} else if (command === 'benchmark') {
			await benchmarkCommand(remotionRoot, args);
		} else if (command === 'help') {
			printHelp();
			process.exit(0);
		} else {
			if (command) {
				Log.error(`Command ${command} not found.`);
			}

			printHelp();
			process.exit(1);
		}
	} catch (err) {
		Log.info();
		await handleCommonError(err as Error);
		cleanupBeforeQuit();
		process.exit(1);
	} finally {
		RenderInternals.unlockErrorSymbolicationLock(errorSymbolicationLock);
		cleanupBeforeQuit();
	}
};

<<<<<<< HEAD
export { ConfigInternals, overrideRemotion } from './config/index';
=======
>>>>>>> 75aba61d
export * from './render';

export const CliInternals = {
	createOverwriteableCliOutput,
	chalk,
	makeProgressBar,
	Log,
	getCliOptions,
	loadConfig,
	initializeCli,
	BooleanFlags,
	quietFlagProvided,
	parsedCli,
	handleCommonError,
	formatBytes,
	getFileSizeDownloadBar,
	determineFinalStillImageFormat,
	minimist,
	selectComposition,
	findEntryPoint,
	getVideoImageFormat,
	printCompositions,
	getFinalOutputCodec,
	listOfRemotionPackages,
};<|MERGE_RESOLUTION|>--- conflicted
+++ resolved
@@ -1,39 +1,9 @@
-import { RenderInternals } from '@remotion/renderer';
+import {RenderInternals} from '@remotion/renderer';
 import minimist from 'minimist';
-<<<<<<< HEAD
-import { benchmarkCommand } from './benchmark';
-import { chalk } from './chalk';
-import { cleanupBeforeQuit, handleCtrlC } from './cleanup-before-quit';
-import { listCompositionsCommand } from './compositions';
-import { overrideRemotion } from './config/index';
-import { determineFinalImageFormat } from './determine-image-format';
-import { getFileSizeDownloadBar } from './download-progress';
-import { findEntryPoint } from './entry-point';
-import { formatBytes } from './format-bytes';
-import { cloudrunCommand } from './cloudrun-command';
-import { getCliOptions, getFinalCodec } from './get-cli-options';
-import { loadConfig } from './get-config-file-name';
-import { handleCommonError } from './handle-common-errors';
-import { getImageFormat } from './image-formats';
-import { initializeCli } from './initialize-cli';
-import { installCommand, INSTALL_COMMAND } from './install';
-import { lambdaCommand } from './lambda-command';
-import { listOfRemotionPackages } from './list-of-remotion-packages';
-import { Log } from './log';
-import { makeProgressBar } from './make-progress-bar';
-import { BooleanFlags, parsedCli, quietFlagProvided } from './parse-command-line';
-import { previewCommand } from './preview';
-import { printCompositions } from './print-compositions';
-import { printHelp } from './print-help';
-import { createOverwriteableCliOutput } from './progress-bar';
-import { render } from './render';
-import { selectComposition } from './select-composition';
-import { still } from './still';
-import { upgrade } from './upgrade';
-=======
 import {benchmarkCommand} from './benchmark';
 import {chalk} from './chalk';
 import {cleanupBeforeQuit, handleCtrlC} from './cleanup-before-quit';
+import {cloudrunCommand} from './cloudrun-command';
 import {listCompositionsCommand} from './compositions';
 import {determineFinalStillImageFormat} from './determine-image-format';
 import {getFileSizeDownloadBar} from './download-progress';
@@ -59,7 +29,6 @@
 import {selectComposition} from './select-composition';
 import {still} from './still';
 import {upgrade} from './upgrade';
->>>>>>> 75aba61d
 import {
 	validateVersionsBeforeCommand,
 	versionsCommand,
@@ -131,10 +100,6 @@
 	}
 };
 
-<<<<<<< HEAD
-export { ConfigInternals, overrideRemotion } from './config/index';
-=======
->>>>>>> 75aba61d
 export * from './render';
 
 export const CliInternals = {
