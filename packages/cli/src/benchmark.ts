import type {RenderMediaOptions} from '@remotion/renderer';
import {
	getCompositions,
	openBrowser,
	RenderInternals,
	renderMedia,
} from '@remotion/renderer';
import path from 'path';
import {chalk} from './chalk';
import {ConfigInternals} from './config';
import {findEntryPoint} from './entry-point';
import {getCliOptions, getFinalCodec} from './get-cli-options';
import {getRenderMediaOptions} from './get-render-media-options';
import {Log} from './log';
import {makeProgressBar} from './make-progress-bar';
import {parsedCli, quietFlagProvided} from './parse-command-line';
import {createOverwriteableCliOutput} from './progress-bar';
import {selectCompositions} from './select-composition';
import {bundleOnCliOrTakeServeUrl} from './setup-cache';
import {truthy} from './truthy';

const DEFAULT_RUNS = 3;

const getValidConcurrency = (renderMediaOptions: RenderMediaOptions) => {
	const concurrency =
		'concurrency' in renderMediaOptions
			? renderMediaOptions.concurrency ?? null
			: null;

	const {concurrencies} = parsedCli;

	if (!concurrencies) {
		return [RenderInternals.getActualConcurrency(concurrency)];
	}

	return (concurrencies as string)
		.split(',')
		.map((c) => parseInt(c.trim(), 10));
};

const runBenchmark = async (
	runs: number,
	options: RenderMediaOptions,
	onProgress?: (run: number, progress: number) => void
) => {
	const timeTaken: number[] = [];
	for (let run = 0; run < runs; ++run) {
		const startTime = performance.now();
		await renderMedia({
			...options,
			onProgress: ({progress}) => onProgress?.(run, progress),
		});
		const endTime = performance.now();

		timeTaken.push(endTime - startTime);
	}

	return timeTaken;
};

const formatTime = (time: number) => {
	let ret = '';
	const hours = Math.floor(time / (60 * 60 * 1000));
	if (hours) {
		ret = `${hours}h`;
	}

	time %= 60 * 60 * 1000;
	const minutes = Math.floor(time / (60 * 1000));

	if (minutes) {
		ret = `${ret}${minutes}m`;
	}

	time %= 60 * 1000;
	const seconds = (time / 1000).toFixed(5);

	if (seconds) {
		ret = `${ret}${seconds}s`;
	}

	return ret;
};

const avg = (time: number[]) =>
	time.reduce((prev, curr) => prev + curr) / time.length;

const stdDev = (time: number[]) => {
	const mean = avg(time);
	return Math.sqrt(
		time.map((x) => (x - mean) ** 2).reduce((a, b) => a + b) / time.length
	);
};

const getResults = (results: number[], runs: number) => {
	const mean = avg(results);
	const dev = stdDev(results);
	const max = Math.max(...results);
	const min = Math.min(...results);

	return `    Time (${chalk.green('mean')} ± ${chalk.green(
		'σ'
	)}):         ${chalk.green(formatTime(mean))} ± ${chalk.green(
		formatTime(dev)
	)}\n    Range (${chalk.blue('min')} ... ${chalk.red(
		'max'
	)}):     ${chalk.blue(formatTime(min))} ... ${chalk.red(
		formatTime(max)
	)} \t ${chalk.gray(`${runs} runs`)}
	`;
};

type BenchmarkProgressBarOptions = {
	totalRuns: number;
	run: number;
	progress: number;
	doneIn: string | null;
};

const makeBenchmarkProgressBar = ({
	totalRuns,
	run,
	progress,
	doneIn,
}: BenchmarkProgressBarOptions) => {
	const totalProgress = (run + progress) / totalRuns;

	return [
		`Rendering (${run + 1} out of ${totalRuns} runs)`,
		makeProgressBar(totalProgress),
		doneIn === null
			? `${(totalProgress * 100).toFixed(2)}% `
			: chalk.gray(doneIn),
	].join(' ');
};

export const benchmarkCommand = async (
	remotionRoot: string,
	args: string[]
) => {
	const runs: number = parsedCli.runs ?? DEFAULT_RUNS;

	const {file, reason, remainingArgs} = findEntryPoint(args, remotionRoot);

	if (!file) {
		Log.error('No entry file passed.');
		Log.info('Pass an additional argument specifying the entry file');
		Log.info();
		Log.info(`$ remotion benchmark <entry file>`);
		process.exit(1);
	}

	const fullPath = path.join(process.cwd(), file);

	const {
		inputProps,
		envVariables,
		browserExecutable,
		ffmpegExecutable,
		ffprobeExecutable,
		chromiumOptions,
		port,
		puppeteerTimeout,
		browser,
		scale,
		publicDir,
	} = await getCliOptions({
		isLambda: false,
		type: 'series',
<<<<<<< HEAD
		codec: 'h264',
		remotionRoot,
=======
>>>>>>> 194b0ae2
	});

	Log.verbose('Entry point:', file, 'reason:', reason);

	const browserInstance = openBrowser(browser, {
		browserExecutable,
		shouldDumpIo: RenderInternals.isEqualOrBelowLogLevel(
			ConfigInternals.Logging.getLogLevel(),
			'verbose'
		),
		chromiumOptions,
		forceDeviceScaleFactor: scale,
	});

	const {urlOrBundle: bundleLocation, cleanup: cleanupBundle} =
		await bundleOnCliOrTakeServeUrl({
			fullPath,
			publicDir,
			remotionRoot,
			steps: ['bundling'],
		});

	const puppeteerInstance = await browserInstance;

	const comps = await getCompositions(bundleLocation, {
		inputProps,
		envVariables,
		chromiumOptions,
		timeoutInMilliseconds: puppeteerTimeout,
		ffmpegExecutable,
		ffprobeExecutable,
		port,
		puppeteerInstance,
	});

	const ids = (
		remainingArgs[0]
			? remainingArgs[0]
					.split(',')
					.map((c) => c.trim())
					.filter(truthy)
			: await selectCompositions(comps)
	) as string[];

	const compositions = ids.map((compId) => {
		const composition = comps.find((c) => c.id === compId);

		if (!composition) {
			throw new Error(`No composition with the ID "${compId}" found.`);
		}

		return composition;
	});

	if (compositions.length === 0) {
		Log.error(
			'No composition IDs passed. Add another argument to the command specifying at least 1 composition ID.'
		);
	}

	const benchmark: Record<string, Record<string, number[]>> = {};

	let count = 1;

	const {codec, reason: codecReason} = getFinalCodec({
		downloadName: null,
		outName: null,
	});

	for (const composition of compositions) {
		const renderMediaOptions = await getRenderMediaOptions({
			config: composition,
			outputLocation: undefined,
			serveUrl: bundleLocation,
			codec,
			remotionRoot,
		});
		const concurrency = getValidConcurrency(renderMediaOptions);

		benchmark[composition.id] = {};
		for (const con of concurrency) {
			const benchmarkProgress = createOverwriteableCliOutput(
				quietFlagProvided()
			);
			Log.info();
			Log.info(
				`${chalk.bold(`Benchmark #${count++}:`)} ${chalk.gray(
					`composition=${composition.id} concurrency=${con} codec=${codec} (${codecReason})`
				)}`
			);

			const timeTaken = await runBenchmark(
				runs,
				{
					...renderMediaOptions,
					puppeteerInstance,
					concurrency: con,
				},
				(run, progress) => {
					benchmarkProgress.update(
						makeBenchmarkProgressBar({
							totalRuns: runs,
							run,
							doneIn: null,
							progress,
						})
					);
				}
			);

			benchmarkProgress.update('');
			benchmarkProgress.update(getResults(timeTaken, runs));

			benchmark[composition.id][`${con}`] = timeTaken;
		}
	}

	Log.info();

	await cleanupBundle();
};<|MERGE_RESOLUTION|>--- conflicted
+++ resolved
@@ -167,11 +167,7 @@
 	} = await getCliOptions({
 		isLambda: false,
 		type: 'series',
-<<<<<<< HEAD
-		codec: 'h264',
 		remotionRoot,
-=======
->>>>>>> 194b0ae2
 	});
 
 	Log.verbose('Entry point:', file, 'reason:', reason);
