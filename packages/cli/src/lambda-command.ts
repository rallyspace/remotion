import {Log} from './log';
import {getPackageManager} from './preview-server/get-package-manager';
import {getRemotionVersion} from './preview-server/update-available';

export const lambdaCommand = async (remotionRoot: string, args: string[]) => {
	try {
		const path = require.resolve('@remotion/lambda', {
			paths: [remotionRoot],
		});
		const {LambdaInternals} = require(path);

<<<<<<< HEAD
		await LambdaInternals.executeCommand(parsedCli._.slice(1), remotionRoot);
=======
		await LambdaInternals.executeCommand(args, remotionRoot);
>>>>>>> 194b0ae2
		process.exit(0);
	} catch (err) {
		const manager = getPackageManager(remotionRoot, undefined);
		const installCommand =
			manager === 'unknown' ? 'npm i' : manager.installCommand;
		Log.error(err);
		Log.error('Remotion Lambda is not installed.');
		Log.info('');
		Log.info('You can install it using:');
		Log.info(`${installCommand} i @remotion/lambda@${getRemotionVersion()}`);
		process.exit(1);
	}
};<|MERGE_RESOLUTION|>--- conflicted
+++ resolved
@@ -9,11 +9,7 @@
 		});
 		const {LambdaInternals} = require(path);
 
-<<<<<<< HEAD
-		await LambdaInternals.executeCommand(parsedCli._.slice(1), remotionRoot);
-=======
 		await LambdaInternals.executeCommand(args, remotionRoot);
->>>>>>> 194b0ae2
 		process.exit(0);
 	} catch (err) {
 		const manager = getPackageManager(remotionRoot, undefined);
