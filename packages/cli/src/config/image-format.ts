import type {StillImageFormat, VideoImageFormat} from '@remotion/renderer';
import {RenderInternals} from '@remotion/renderer';
import {truthy} from '../truthy';

let currentStillImageFormat: StillImageFormat | undefined;
let currentVideoImageFormat: VideoImageFormat | undefined;

export const setStillImageFormat = (format: StillImageFormat) => {
	if (typeof format === 'undefined') {
		currentStillImageFormat = undefined;
		return;
	}

	if (!RenderInternals.validStillImageFormats.includes(format)) {
		throw new TypeError(
			[
				`Value ${format} is not valid as an image format.`,
				// @ts-expect-error
				format === 'jpg' ? 'Did you mean "jpeg"?' : null,
			]
				.filter(truthy)
				.join(' ')
		);
	}

	currentStillImageFormat = format;
};

<<<<<<< HEAD
export const getUserPreferredImageFormat = (): ImageFormat | undefined => {
	return currentImageFormat;
=======
export const setVideoImageFormat = (format: VideoImageFormat) => {
	if (typeof format === 'undefined') {
		currentVideoImageFormat = undefined;
		return;
	}

	if (!RenderInternals.validVideoImageFormats.includes(format)) {
		throw new TypeError(
			[
				`Value ${format} is not valid as a video image format.`,
				// @ts-expect-error
				format === 'jpg' ? 'Did you mean "jpeg"?' : null,
			]
				.filter(truthy)
				.join(' ')
		);
	}

	currentVideoImageFormat = format;
};

export const getUserPreferredStillImageFormat = () => {
	return currentStillImageFormat;
};

export const getUserPreferredVideoImageFormat = () => {
	return currentVideoImageFormat;
>>>>>>> 72496e48
};<|MERGE_RESOLUTION|>--- conflicted
+++ resolved
@@ -26,10 +26,6 @@
 	currentStillImageFormat = format;
 };
 
-<<<<<<< HEAD
-export const getUserPreferredImageFormat = (): ImageFormat | undefined => {
-	return currentImageFormat;
-=======
 export const setVideoImageFormat = (format: VideoImageFormat) => {
 	if (typeof format === 'undefined') {
 		currentVideoImageFormat = undefined;
@@ -57,5 +53,4 @@
 
 export const getUserPreferredVideoImageFormat = () => {
 	return currentVideoImageFormat;
->>>>>>> 72496e48
 };