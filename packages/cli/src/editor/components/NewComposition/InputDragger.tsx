import type {
	InputHTMLAttributes,
	MouseEventHandler,
	PointerEventHandler,
} from 'react';
import React, {useCallback, useEffect, useMemo, useRef, useState} from 'react';
import {interpolate} from 'remotion';
import {noop} from '../../helpers/noop';
import {getClickLock, setClickLock} from '../../state/input-dragger-click-lock';
import {HigherZIndex} from '../../state/z-index';
import {inputBaseStyle, RemotionInput} from './RemInput';

type Props = InputHTMLAttributes<HTMLInputElement> & {
	onValueChange: (newVal: number) => void;
	onTextChange: (newVal: string) => void;
};

export const InputDragger: React.FC<Props> = ({
	onValueChange,
	min: _min,
	max: _max,
	step: _step,
	value,
	onTextChange,
	...props
}) => {
	const [inputFallback, setInputFallback] = useState(false);
	const fallbackRef = useRef<HTMLInputElement>(null);
	const style = useMemo(() => {
		return {
			...inputBaseStyle,
			backgroundColor: 'transparent',
			borderColor: 'transparent',
		};
	}, []);

	const span: React.CSSProperties = useMemo(
		() => ({
			borderBottom: '1px dotted var(--blue)',
			paddingBottom: 1,
			color: 'var(--blue)',
			cursor: 'ew-resize',
			userSelect: 'none',
<<<<<<< HEAD
			fontSize: 15,
=======
			fontSize: 13,
>>>>>>> 78e8831e
			fontVariantNumeric: 'tabular-nums',
		}),
		[]
	);

	const onClick: MouseEventHandler<HTMLButtonElement> = useCallback((e) => {
		if (!getClickLock()) {
			e.stopPropagation();
		}

		if (getClickLock()) {
			return;
		}

		setInputFallback(true);
	}, []);

	const onEscape = useCallback(() => {
		setInputFallback(false);
	}, []);

	const onBlur = useCallback(() => {
		if (!fallbackRef.current) {
			return;
		}

		const newValue = fallbackRef.current.value;
		if (newValue.trim() === '') {
			onEscape();
			return;
		}

		if (fallbackRef.current.checkValidity()) {
			onTextChange?.(newValue);
			setInputFallback(false);
		} else {
			fallbackRef.current.reportValidity();
		}
	}, [onEscape, onTextChange]);

	const onKeyPress: React.KeyboardEventHandler<HTMLInputElement> = useCallback(
		(e) => {
			if (e.key === 'Enter') {
				fallbackRef.current?.blur();
			}
		},
		[]
	);

	const roundToStep = (val: number, stepSize: number) => {
		const factor = 1 / stepSize;
		return Math.ceil(val * factor) / factor;
	};

	const onPointerDown: PointerEventHandler = useCallback(
		(e) => {
			const {pageX, pageY} = e;
			const moveListener = (ev: MouseEvent) => {
				const xDistance = ev.pageX - pageX;
				const distanceFromStart = Math.sqrt(
					xDistance ** 2 + (ev.pageY - pageY) ** 2
				);
				const step = Number(_step ?? 1);
				const min = Number(_min ?? 0);
				const max = Number(_max ?? Infinity);

				if (distanceFromStart > 4) {
					setClickLock(true);
				}

				const diff = interpolate(
					xDistance,
					[-5, -4, 0, 4, 5],
					[-step, 0, 0, 0, step]
				);
				const newValue = Math.min(max, Math.max(min, Number(value) + diff));
				const roundedToStep = roundToStep(newValue, step);
				onValueChange(roundedToStep);
			};

			window.addEventListener('mousemove', moveListener);
			window.addEventListener(
				'pointerup',
				() => {
					window.removeEventListener('mousemove', moveListener);
					setTimeout(() => {
						setClickLock(false);
					}, 2);
				},
				{
					once: true,
				}
			);
		},
		[_step, _min, _max, value, onValueChange]
	);

	useEffect(() => {
		if (inputFallback) {
			fallbackRef.current?.select();
		}
	}, [inputFallback]);

	if (inputFallback) {
		return (
			<HigherZIndex onEscape={onEscape} onOutsideClick={noop}>
				<RemotionInput
					ref={fallbackRef}
					autoFocus
					onKeyPress={onKeyPress}
					onBlur={onBlur}
					min={_min}
					step={_step}
					defaultValue={value}
					{...props}
				/>
			</HigherZIndex>
		);
	}

	return (
		<button
			type="button"
			style={style}
			onClick={onClick}
			onPointerDown={onPointerDown}
		>
			<span style={span}>{value}</span>
		</button>
	);
};<|MERGE_RESOLUTION|>--- conflicted
+++ resolved
@@ -41,11 +41,7 @@
 			color: 'var(--blue)',
 			cursor: 'ew-resize',
 			userSelect: 'none',
-<<<<<<< HEAD
-			fontSize: 15,
-=======
 			fontSize: 13,
->>>>>>> 78e8831e
 			fontVariantNumeric: 'tabular-nums',
 		}),
 		[]
