import {bundle, BundlerInternals} from '@remotion/bundler';
import {
	getCompositions,
	OnStartData,
	renderFrames,
	RenderInternals,
	stitchFramesToVideo,
} from '@remotion/renderer';
<<<<<<< HEAD
import {serveStatic} from '@remotion/renderer/src/serve-static';
import cliProgress from 'cli-progress';
=======
import chalk from 'chalk';
>>>>>>> 83149c2f
import fs from 'fs';
import os from 'os';
import path from 'path';
import {Internals} from 'remotion';
import {getCliOptions} from './get-cli-options';
import {getCompositionId} from './get-composition-id';
import {getConfigFileName} from './get-config-file-name';
import {loadConfigFile} from './load-config';
import {Log} from './log';
import {parseCommandLine, parsedCli} from './parse-command-line';
import {
	createProgressBar,
	makeBundlingProgress,
	makeRenderingProgress,
	makeStitchingProgres,
} from './progress-bar';
import {checkAndValidateFfmpegVersion} from './validate-ffmpeg-version';

export const render = async () => {
	const startTime = Date.now();
	const file = parsedCli._[1];
	const fullPath = path.join(process.cwd(), file);

	const configFileName = getConfigFileName();
	const appliedName = loadConfigFile(configFileName);
	parseCommandLine();
	if (appliedName) {
		Log.Verbose(`Applied configuration from ${appliedName}.`);
	}
	const {
		codec,
		parallelism,
		frameRange,
		shouldOutputImageSequence,
		absoluteOutputFile,
		overwrite,
		inputProps,
		quality,
		browser,
		crf,
		pixelFormat,
		imageFormat,
	} = await getCliOptions();

	await checkAndValidateFfmpegVersion();

	const browserInstance = RenderInternals.openBrowser(browser, {
		shouldDumpIo: Internals.Logging.isEqualOrBelowLogLevel('verbose'),
	});
<<<<<<< HEAD

	const absoluteOutputFile = path.resolve(process.cwd(), outputFile);
	if (fs.existsSync(absoluteOutputFile) && !overwrite) {
		Log.Error(
			`File at ${absoluteOutputFile} already exists. Use --overwrite to overwrite.`
		);
		process.exit(1);
	}
	if (!shouldOutputImageSequence) {
		await validateFfmpeg();
	}
	const crf = shouldOutputImageSequence ? null : Internals.getActualCrf(codec);
	if (crf !== null) {
		Internals.validateSelectedCrfAndCodecCombination(crf, codec);
	}
	const pixelFormat = Internals.getPixelFormat();
	const imageFormat = getImageFormat(
		shouldOutputImageSequence ? undefined : codec
	);

	Internals.validateSelectedPixelFormatAndCodecCombination(pixelFormat, codec);
	Internals.validateSelectedPixelFormatAndImageFormatCombination(
		pixelFormat,
		imageFormat
	);
	try {
		await ensureLocalBrowser(browser, Internals.getBrowserExecutable() ?? null);
	} catch (err) {
		Log.Error('Could not download a browser for rendering frames.');
		Log.Error(err);
		process.exit(1);
	}
=======
>>>>>>> 83149c2f
	if (shouldOutputImageSequence) {
		fs.mkdirSync(absoluteOutputFile, {
			recursive: true,
		});
	}
	const steps = shouldOutputImageSequence ? 2 : 3;

	const shouldCache = Internals.getWebpackCaching();
	const cacheExistedBefore = BundlerInternals.cacheExists('production', null);
	if (cacheExistedBefore && !shouldCache) {
		process.stdout.write('🧹 Cache disabled but found. Deleting... ');
		await BundlerInternals.clearCache('production', null);
		process.stdout.write('done. \n');
	}
	const bundleStartTime = Date.now();
	const bundlingProgress = createProgressBar();
	const bundled = await bundle(
		fullPath,
		(progress) => {
			bundlingProgress.update(
				makeBundlingProgress({progress: progress / 100, steps, doneIn: null})
			);
		},
		{
			enableCaching: shouldCache,
		}
	);
	bundlingProgress.update(
		makeBundlingProgress({
			progress: 1,
			steps,
			doneIn: Date.now() - bundleStartTime,
		}) + '\n'
	);
	Log.Verbose('Bundled under', bundled);
	const cacheExistedAfter = BundlerInternals.cacheExists('production', null);
	if (cacheExistedAfter && !cacheExistedBefore) {
		Log.Info('⚡️ Cached bundle. Subsequent builds will be faster.');
	}
	const {port, close} = await serveStatic(bundled);

	const serveUrl = `http://localhost:${port}`;

	const openedBrowser = await browserInstance;
<<<<<<< HEAD
	const comps = await getCompositions({
		browser: Internals.getBrowser() || Internals.DEFAULT_BROWSER,
=======
	const comps = await getCompositions(bundled, {
		browser,
>>>>>>> 83149c2f
		inputProps,
		browserInstance: openedBrowser,
		serveUrl,
	});
	const compositionId = getCompositionId(comps);

	const config = comps.find((c) => c.id === compositionId);
	if (!config) {
		throw new Error(`Cannot find composition with ID ${compositionId}`);
	}

	const outputDir = shouldOutputImageSequence
		? absoluteOutputFile
		: await fs.promises.mkdtemp(path.join(os.tmpdir(), 'react-motion-render'));

	Log.Verbose('Output dir', outputDir);

	const renderProgress = createProgressBar();
	let totalFrames = 0;
	const renderStart = Date.now();
	const {assetsInfo} = await renderFrames({
		config,
		onFrameUpdate: (frame: number) => {
			renderProgress.update(
				makeRenderingProgress({
					frames: frame,
					totalFrames,
					concurrency: RenderInternals.getActualConcurrency(parallelism),
					doneIn: null,
					steps,
				})
			);
		},
		parallelism,
		compositionId,
		outputDir,
		onStart: ({frameCount: fc}: OnStartData) => {
			renderProgress.update(
				makeRenderingProgress({
					frames: 0,
					totalFrames: fc,
					concurrency: RenderInternals.getActualConcurrency(parallelism),
					doneIn: null,
					steps,
				})
			);
			totalFrames = fc;
		},
		inputProps,
		imageFormat,
		quality,
		browser,
		frameRange: frameRange ?? null,
		dumpBrowserLogs: Internals.Logging.isEqualOrBelowLogLevel('verbose'),
		puppeteerInstance: openedBrowser,
		serveUrl,
	});

	const closeBrowserPromise = openedBrowser.close();
	renderProgress.update(
		makeRenderingProgress({
			frames: totalFrames,
			totalFrames,
			steps,
			concurrency: RenderInternals.getActualConcurrency(parallelism),
			doneIn: Date.now() - renderStart,
		}) + '\n'
	);
	if (process.env.DEBUG) {
		Internals.perf.logPerf();
	}
	if (!shouldOutputImageSequence) {
		if (typeof crf !== 'number') {
			throw TypeError('CRF is unexpectedly not a number');
		}
		const stitchingProgress = createProgressBar();

		stitchingProgress.update(
			makeStitchingProgres({
				doneIn: null,
				frames: 0,
				steps,
				totalFrames,
			})
		);
		const stitchStart = Date.now();
		await stitchFramesToVideo({
			dir: outputDir,
			width: config.width,
			height: config.height,
			fps: config.fps,
			outputLocation: absoluteOutputFile,
			force: overwrite,
			imageFormat,
			pixelFormat,
			codec,
			crf,
			assetsInfo,
			parallelism,
			onProgress: (frame: number) => {
				stitchingProgress.update(
					makeStitchingProgres({
						doneIn: null,
						frames: frame,
						steps,
						totalFrames,
					})
				);
			},
			onDownload: (src: string) => {
				Log.Info('Downloading asset... ', src);
			},
			verbose: Internals.Logging.isEqualOrBelowLogLevel('verbose'),
		});
		stitchingProgress.update(
			makeStitchingProgres({
				doneIn: Date.now() - stitchStart,
				frames: totalFrames,
				steps,
				totalFrames,
			}) + '\n'
		);

<<<<<<< HEAD
		Log.Info('Cleaning up...');
		// Close web server and don't wait for it to finish,
		// it is slow.
		close().catch((err) => {
			Log.Error('Was not able to close web server', err);
		});
=======
		Log.Verbose('Cleaning up...');
>>>>>>> 83149c2f
		try {
			await Promise.all([
				fs.promises.rmdir(outputDir, {
					recursive: true,
				}),
				fs.promises.rmdir(bundled, {
					recursive: true,
				}),
			]);
		} catch (err) {
			Log.Error('Could not clean up directory.');
			Log.Error(err);
			Log.Error('Do you have minimum required Node.js version?');
			process.exit(1);
		}
		Log.Info(chalk.green('\nYour video is ready!'));
	} else {
		Log.Info(chalk.green('\nYour image sequence is ready!'));
	}
	const seconds = Math.round((Date.now() - startTime) / 1000);
	Log.Info(
		[
			'- Total render time:',
			seconds,
			seconds === 1 ? 'second' : 'seconds',
		].join(' ')
	);
	Log.Info('-', 'Output can be found at:');
	Log.Info(chalk.cyan(`▶️ ${absoluteOutputFile}`));
	await closeBrowserPromise;
};<|MERGE_RESOLUTION|>--- conflicted
+++ resolved
@@ -6,12 +6,7 @@
 	RenderInternals,
 	stitchFramesToVideo,
 } from '@remotion/renderer';
-<<<<<<< HEAD
-import {serveStatic} from '@remotion/renderer/src/serve-static';
-import cliProgress from 'cli-progress';
-=======
 import chalk from 'chalk';
->>>>>>> 83149c2f
 import fs from 'fs';
 import os from 'os';
 import path from 'path';
@@ -61,41 +56,6 @@
 	const browserInstance = RenderInternals.openBrowser(browser, {
 		shouldDumpIo: Internals.Logging.isEqualOrBelowLogLevel('verbose'),
 	});
-<<<<<<< HEAD
-
-	const absoluteOutputFile = path.resolve(process.cwd(), outputFile);
-	if (fs.existsSync(absoluteOutputFile) && !overwrite) {
-		Log.Error(
-			`File at ${absoluteOutputFile} already exists. Use --overwrite to overwrite.`
-		);
-		process.exit(1);
-	}
-	if (!shouldOutputImageSequence) {
-		await validateFfmpeg();
-	}
-	const crf = shouldOutputImageSequence ? null : Internals.getActualCrf(codec);
-	if (crf !== null) {
-		Internals.validateSelectedCrfAndCodecCombination(crf, codec);
-	}
-	const pixelFormat = Internals.getPixelFormat();
-	const imageFormat = getImageFormat(
-		shouldOutputImageSequence ? undefined : codec
-	);
-
-	Internals.validateSelectedPixelFormatAndCodecCombination(pixelFormat, codec);
-	Internals.validateSelectedPixelFormatAndImageFormatCombination(
-		pixelFormat,
-		imageFormat
-	);
-	try {
-		await ensureLocalBrowser(browser, Internals.getBrowserExecutable() ?? null);
-	} catch (err) {
-		Log.Error('Could not download a browser for rendering frames.');
-		Log.Error(err);
-		process.exit(1);
-	}
-=======
->>>>>>> 83149c2f
 	if (shouldOutputImageSequence) {
 		fs.mkdirSync(absoluteOutputFile, {
 			recursive: true,
@@ -140,13 +100,8 @@
 	const serveUrl = `http://localhost:${port}`;
 
 	const openedBrowser = await browserInstance;
-<<<<<<< HEAD
-	const comps = await getCompositions({
-		browser: Internals.getBrowser() || Internals.DEFAULT_BROWSER,
-=======
 	const comps = await getCompositions(bundled, {
 		browser,
->>>>>>> 83149c2f
 		inputProps,
 		browserInstance: openedBrowser,
 		serveUrl,
@@ -270,16 +225,7 @@
 			}) + '\n'
 		);
 
-<<<<<<< HEAD
-		Log.Info('Cleaning up...');
-		// Close web server and don't wait for it to finish,
-		// it is slow.
-		close().catch((err) => {
-			Log.Error('Was not able to close web server', err);
-		});
-=======
 		Log.Verbose('Cleaning up...');
->>>>>>> 83149c2f
 		try {
 			await Promise.all([
 				fs.promises.rmdir(outputDir, {
