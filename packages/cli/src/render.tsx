--- conflicted
+++ resolved
@@ -51,7 +51,7 @@
 		imageFormat,
 		browserExecutable,
 		ffmpegExecutable,
-<<<<<<< HEAD
+		chromiumOptions,
 	} = await getCliOptions({isLambda: false, type: 'series'});
 
 	if (!absoluteOutputFile) {
@@ -59,10 +59,6 @@
 			'assertion error - expected absoluteOutputFile to not be null'
 		);
 	}
-=======
-		chromiumOptions,
-	} = await getCliOptions('series');
->>>>>>> 71e59990
 
 	await checkAndValidateFfmpegVersion({
 		ffmpegExecutable: Internals.getCustomFfmpegExecutable(),
@@ -70,15 +66,11 @@
 
 	const browserInstance = openBrowser(browser, {
 		browserExecutable,
-<<<<<<< HEAD
 		shouldDumpIo: Internals.Logging.isEqualOrBelowLogLevel(
 			Internals.Logging.getLogLevel(),
 			'verbose'
 		),
-=======
-		shouldDumpIo: Internals.Logging.isEqualOrBelowLogLevel('verbose'),
 		chromiumOptions,
->>>>>>> 71e59990
 	});
 
 	const steps: RenderStep[] = [
