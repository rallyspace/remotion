--- conflicted
+++ resolved
@@ -18,11 +18,7 @@
 import {Log} from './log';
 import {parsedCli} from './parse-command-line';
 import {
-<<<<<<< HEAD
 	createOverwriteableCliOutput,
-=======
-	createProgressBar,
->>>>>>> b7a09d76
 	makeRenderingProgress,
 	makeStitchingProgress,
 } from './progress-bar';
@@ -68,7 +64,7 @@
 		crf,
 		pixelFormat,
 		imageFormat,
-<<<<<<< HEAD
+		browserExecutable,
 	} = await getCliOptions({isLambda: false, type: 'series'});
 
 	if (!absoluteOutputFile) {
@@ -76,10 +72,6 @@
 			'assertion error - expected absoluteOutputFile to not be null'
 		);
 	}
-=======
-		browserExecutable,
-	} = await getCliOptions('series');
->>>>>>> b7a09d76
 
 	await checkAndValidateFfmpegVersion();
 
@@ -97,13 +89,10 @@
 	const steps = shouldOutputImageSequence ? 2 : 3;
 
 	const bundled = await bundleOnCli(fullPath, steps);
-<<<<<<< HEAD
 
 	const {port, close} = await RenderInternals.serveStatic(bundled);
 
 	const serveUrl = `http://localhost:${port}`;
-=======
->>>>>>> b7a09d76
 
 	const openedBrowser = await browserInstance;
 	let i = 0;
