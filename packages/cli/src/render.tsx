import {bundle, BundlerInternals} from '@remotion/bundler';
import {
	getCompositions,
	OnErrorInfo,
	OnStartData,
	renderFrames,
	RenderInternals,
	stitchFramesToVideo,
} from '@remotion/renderer';
import chalk from 'chalk';
import fs from 'fs';
import os from 'os';
import path from 'path';
import {Internals} from 'remotion';
import {getCliOptions} from './get-cli-options';
import {getCompositionId} from './get-composition-id';
import {getConfigFileName} from './get-config-file-name';
import {loadConfigFile} from './load-config';
import {Log} from './log';
import {parseCommandLine, parsedCli} from './parse-command-line';
import {
	createProgressBar,
	makeBundlingProgress,
	makeRenderingProgress,
	makeStitchingProgres,
} from './progress-bar';
import {checkAndValidateFfmpegVersion} from './validate-ffmpeg-version';

const onError = async (info: OnErrorInfo) => {
	Log.error();
	if (info.frame === null) {
		Log.error(
			'The following error occured when trying to initialize the video rendering:'
		);
	} else {
		Log.error(
			`The following error occurred when trying to render frame ${info.frame}:`
		);
	}

	Log.error(info.error.message);
	if (info.error.message.includes('Could not play video with')) {
		Log.info();
		Log.info(
			'💡 Get help for this issue at https://remotion.dev/docs/media-playback-error.'
		);
	}

	if (info.error.message.includes('A delayRender was called')) {
		Log.info();
		Log.info(
			'💡 Get help for this issue at https://remotion.dev/docs/timeout.'
		);
	}

	process.exit(1);
};

export const render = async () => {
	const startTime = Date.now();
	const file = parsedCli._[1];
	const fullPath = path.join(process.cwd(), file);

	const configFileName = getConfigFileName();
	const appliedName = loadConfigFile(configFileName);
	parseCommandLine();
	if (appliedName) {
		Log.verbose(`Applied configuration from ${appliedName}.`);
	}

	const {
		codec,
		parallelism,
		frameRange,
		shouldOutputImageSequence,
		absoluteOutputFile,
		overwrite,
		inputProps,
		envVariables,
		quality,
		browser,
		crf,
		pixelFormat,
		imageFormat,
	} = await getCliOptions();

	await checkAndValidateFfmpegVersion();

	const browserInstance = RenderInternals.openBrowser(browser, {
		shouldDumpIo: Internals.Logging.isEqualOrBelowLogLevel('verbose'),
	});
	if (shouldOutputImageSequence) {
		fs.mkdirSync(absoluteOutputFile, {
			recursive: true,
		});
	}

	const steps = shouldOutputImageSequence ? 2 : 3;

	const shouldCache = Internals.getWebpackCaching();
	const cacheExistedBefore = BundlerInternals.cacheExists('production', null);
	if (cacheExistedBefore && !shouldCache) {
		process.stdout.write('🧹 Cache disabled but found. Deleting... ');
		await BundlerInternals.clearCache('production', null);
		process.stdout.write('done. \n');
	}

	const bundleStartTime = Date.now();
	const bundlingProgress = createProgressBar();
	const bundled = await bundle(
		fullPath,
		(progress) => {
			bundlingProgress.update(
				makeBundlingProgress({progress: progress / 100, steps, doneIn: null})
			);
		},
		{
			enableCaching: shouldCache,
		}
	);
	bundlingProgress.update(
		makeBundlingProgress({
			progress: 1,
			steps,
			doneIn: Date.now() - bundleStartTime,
		}) + '\n'
	);
	Log.verbose('Bundled under', bundled);
	const cacheExistedAfter = BundlerInternals.cacheExists('production', null);
	if (cacheExistedAfter && !cacheExistedBefore) {
		Log.info('⚡️ Cached bundle. Subsequent builds will be faster.');
	}
<<<<<<< HEAD
	const {port, close} = await RenderInternals.serveStatic(bundled);

	const serveUrl = `http://localhost:${port}`;
=======
>>>>>>> 376e940c

	const openedBrowser = await browserInstance;
	const comps = await getCompositions({
		browser,
		inputProps,
		browserInstance: openedBrowser,
		serveUrl,
	});
	const compositionId = getCompositionId(comps);

	const config = comps.find((c) => c.id === compositionId);
	if (!config) {
		throw new Error(`Cannot find composition with ID ${compositionId}`);
	}

	const outputDir = shouldOutputImageSequence
		? absoluteOutputFile
		: await fs.promises.mkdtemp(path.join(os.tmpdir(), 'react-motion-render'));

	Log.verbose('Output dir', outputDir);

	const renderProgress = createProgressBar();
	let totalFrames = 0;
	const renderStart = Date.now();
	const {assetsInfo} = await renderFrames({
		config,
		onFrameUpdate: (frame: number) => {
			renderProgress.update(
				makeRenderingProgress({
					frames: frame,
					totalFrames,
					concurrency: RenderInternals.getActualConcurrency(parallelism),
					doneIn: null,
					steps,
				})
			);
		},
		parallelism,
		compositionId,
		outputDir,
		onError,
		onStart: ({frameCount: fc}: OnStartData) => {
			renderProgress.update(
				makeRenderingProgress({
					frames: 0,
					totalFrames: fc,
					concurrency: RenderInternals.getActualConcurrency(parallelism),
					doneIn: null,
					steps,
				})
			);
			totalFrames = fc;
		},
		inputProps,
<<<<<<< HEAD
=======
		envVariables,
		webpackBundle: bundled,
>>>>>>> 376e940c
		imageFormat,
		quality,
		browser,
		frameRange: frameRange ?? null,
		puppeteerInstance: openedBrowser,
		serveUrl,
	});

	const closeBrowserPromise = openedBrowser.close();
	renderProgress.update(
		makeRenderingProgress({
			frames: totalFrames,
			totalFrames,
			steps,
			concurrency: RenderInternals.getActualConcurrency(parallelism),
			doneIn: Date.now() - renderStart,
		}) + '\n'
	);
	if (process.env.DEBUG) {
		Internals.perf.logPerf();
	}

	if (shouldOutputImageSequence) {
		Log.info(chalk.green('\nYour image sequence is ready!'));
	} else {
		if (typeof crf !== 'number') {
			throw new TypeError('CRF is unexpectedly not a number');
		}

		const stitchingProgress = createProgressBar();

		stitchingProgress.update(
			makeStitchingProgres({
				doneIn: null,
				frames: 0,
				steps,
				totalFrames,
			})
		);
		const stitchStart = Date.now();
		await stitchFramesToVideo({
			dir: outputDir,
			width: config.width,
			height: config.height,
			fps: config.fps,
			outputLocation: absoluteOutputFile,
			force: overwrite,
			imageFormat,
			pixelFormat,
			codec,
			crf,
			assetsInfo,
			parallelism,
			onProgress: (frame: number) => {
				stitchingProgress.update(
					makeStitchingProgres({
						doneIn: null,
						frames: frame,
						steps,
						totalFrames,
					})
				);
			},
			onDownload: (src: string) => {
				Log.info('Downloading asset... ', src);
			},
			verbose: Internals.Logging.isEqualOrBelowLogLevel('verbose'),
		});
		stitchingProgress.update(
			makeStitchingProgres({
				doneIn: Date.now() - stitchStart,
				frames: totalFrames,
				steps,
				totalFrames,
			}) + '\n'
		);

		Log.verbose('Cleaning up...');
		try {
			await Promise.all([
				(fs.promises.rm ?? fs.promises.rmdir)(outputDir, {
					recursive: true,
				}),
				(fs.promises.rm ?? fs.promises.rmdir)(bundled, {
					recursive: true,
				}),
			]);
		} catch (err) {
			Log.warn('Could not clean up directory.');
			Log.warn(err);
			Log.warn('Do you have minimum required Node.js version?');
		}

		Log.info(chalk.green('\nYour video is ready!'));
	}

	const seconds = Math.round((Date.now() - startTime) / 1000);
	Log.info(
		[
			'- Total render time:',
			seconds,
			seconds === 1 ? 'second' : 'seconds',
		].join(' ')
	);
	Log.info('-', 'Output can be found at:');
	Log.info(chalk.cyan(`▶️ ${absoluteOutputFile}`));
	await closeBrowserPromise;
};<|MERGE_RESOLUTION|>--- conflicted
+++ resolved
@@ -130,12 +130,10 @@
 	if (cacheExistedAfter && !cacheExistedBefore) {
 		Log.info('⚡️ Cached bundle. Subsequent builds will be faster.');
 	}
-<<<<<<< HEAD
+
 	const {port, close} = await RenderInternals.serveStatic(bundled);
 
 	const serveUrl = `http://localhost:${port}`;
-=======
->>>>>>> 376e940c
 
 	const openedBrowser = await browserInstance;
 	const comps = await getCompositions({
@@ -190,11 +188,7 @@
 			totalFrames = fc;
 		},
 		inputProps,
-<<<<<<< HEAD
-=======
 		envVariables,
-		webpackBundle: bundled,
->>>>>>> 376e940c
 		imageFormat,
 		quality,
 		browser,
