<<<<<<< HEAD
import type {RenderJob} from './preview-server/render-queue/job';
=======
// eslint-disable-next-line no-restricted-imports
import type {StaticFile} from 'remotion';
>>>>>>> 202d244f

export type EventSourceEvent =
	| {
			type: 'new-input-props';
			newProps: object;
	  }
	| {
			type: 'init';
			clientId: string;
	  }
	| {
			type: 'new-env-variables';
			newEnvVariables: Record<string, string>;
	  }
	| {
<<<<<<< HEAD
			type: 'render-queue-updated';
			queue: RenderJob[];
	  }
	| {
			type: 'render-job-failed';
			compositionId: string;
			error: Error;
	  }
	| {
			type: 'watched-file-undeleted';
			file: string;
	  }
	| {
			type: 'watched-file-deleted';
			file: string;
=======
			type: 'new-public-folder';
			files: StaticFile[];
>>>>>>> 202d244f
	  };<|MERGE_RESOLUTION|>--- conflicted
+++ resolved
@@ -1,9 +1,6 @@
-<<<<<<< HEAD
 import type {RenderJob} from './preview-server/render-queue/job';
-=======
 // eslint-disable-next-line no-restricted-imports
 import type {StaticFile} from 'remotion';
->>>>>>> 202d244f
 
 export type EventSourceEvent =
 	| {
@@ -19,7 +16,6 @@
 			newEnvVariables: Record<string, string>;
 	  }
 	| {
-<<<<<<< HEAD
 			type: 'render-queue-updated';
 			queue: RenderJob[];
 	  }
@@ -35,8 +31,8 @@
 	| {
 			type: 'watched-file-deleted';
 			file: string;
-=======
+	  }
+	| {
 			type: 'new-public-folder';
 			files: StaticFile[];
->>>>>>> 202d244f
 	  };