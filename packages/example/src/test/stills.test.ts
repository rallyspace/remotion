import {bundle} from '@remotion/bundler';
import {
	getCompositions,
	RenderInternals,
	renderStill,
} from '@remotion/renderer';
import {existsSync, unlinkSync} from 'fs';
import {tmpdir} from 'os';
import path from 'path';
import {TCompMetadata} from 'remotion';
import {expect, test} from 'vitest';
import {webpackOverride} from '../webpack-override';

test(
	'Can render a still using Node.JS APIs',
	async () => {
		const bundled = await bundle({
			entryPoint: path.join(process.cwd(), 'src/index.tsx'),
			webpackOverride,
		});

		const compositions = await getCompositions(bundled);

		const composition = compositions.find(
			(c) => c.id === 'react-svg'
		) as TCompMetadata;

		const testOut = path.join(tmpdir(), 'path/to/still.png');

<<<<<<< HEAD
	const {port, close} = await RenderInternals.serveStatic(bundled, {
		onDownload: () => undefined,
		port: null,
		onError: (err) => {
			throw err;
		},
		ffmpegExecutable: null,
		ffprobeExecutable: null,
		downloadMap: RenderInternals.makeDownloadMap(),
		remotionRoot: process.cwd(),
	});
=======
		const {port, close} = await RenderInternals.serveStatic(bundled, {
			onDownload: () => undefined,
			port: null,
			onError: (err) => {
				throw err;
			},
			ffmpegExecutable: null,
			ffprobeExecutable: null,
			downloadMap: RenderInternals.makeDownloadMap(),
		});
>>>>>>> bf41b514

		const serveUrl = `http://localhost:${port}`;
		const fileOSRoot = path.parse(__dirname).root;

		expect(() =>
			renderStill({
				composition,
				output: testOut,
				serveUrl,
				frame: 500,
			})
		).rejects.toThrow(
			/Cannot use frame 500: Duration of composition is 300, therefore the highest frame that can be rendered is 299/
		);

		expect(() =>
			renderStill({
				composition,
				output: process.platform === 'win32' ? fileOSRoot : '/var',
				serveUrl,
			})
		).rejects.toThrow(/already exists, but is not a file/);

		expect(() =>
			renderStill({
				composition,
				output: 'src/index.tsx',
				serveUrl,
				overwrite: false,
			})
		).rejects.toThrow(
			/Cannot render still - "overwrite" option was set to false, but the output/
		);

		await renderStill({
			composition,
			output: testOut,
			serveUrl,
			frame: 100,
		});

		expect(existsSync(testOut)).toBe(true);
		unlinkSync(testOut);

		await close();
	},
	{
		retry: 3,
		timeout: 90000,
	}
);<|MERGE_RESOLUTION|>--- conflicted
+++ resolved
@@ -27,19 +27,6 @@
 
 		const testOut = path.join(tmpdir(), 'path/to/still.png');
 
-<<<<<<< HEAD
-	const {port, close} = await RenderInternals.serveStatic(bundled, {
-		onDownload: () => undefined,
-		port: null,
-		onError: (err) => {
-			throw err;
-		},
-		ffmpegExecutable: null,
-		ffprobeExecutable: null,
-		downloadMap: RenderInternals.makeDownloadMap(),
-		remotionRoot: process.cwd(),
-	});
-=======
 		const {port, close} = await RenderInternals.serveStatic(bundled, {
 			onDownload: () => undefined,
 			port: null,
@@ -49,8 +36,8 @@
 			ffmpegExecutable: null,
 			ffprobeExecutable: null,
 			downloadMap: RenderInternals.makeDownloadMap(),
+			remotionRoot: process.cwd(),
 		});
->>>>>>> bf41b514
 
 		const serveUrl = `http://localhost:${port}`;
 		const fileOSRoot = path.parse(__dirname).root;
