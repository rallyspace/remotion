{
	"name": "@remotion/three",
<<<<<<< HEAD
	"version": "3.0.0-rc.1",
=======
	"version": "2.6.16",
>>>>>>> d08a2698
	"description": "Utility functions for using react-three-fiber with remotion",
	"main": "dist/index.js",
	"types": "dist/index.d.ts",
	"sideEffects": false,
	"scripts": {
		"lint": "eslint src --ext ts,tsx",
		"watch": "tsc -w",
		"build": "tsc -d"
	},
	"author": "Björn Zeutzheim",
	"contributors": [],
	"license": "MIT",
	"repository": {
		"url": "https://github.com/remotion-dev/remotion"
	},
	"bugs": {
		"url": "https://github.com/remotion-dev/remotion/issues"
	},
	"dependencies": {
<<<<<<< HEAD
		"remotion": "3.0.0-rc.1"
=======
		"remotion": "2.6.16"
>>>>>>> d08a2698
	},
	"peerDependencies": {
		"@react-three/fiber": ">=7.0.19",
		"react": ">=16.8.0",
		"react-dom": ">=16.8.0",
		"three": ">=0.134.0"
	},
	"devDependencies": {
		"@jonny/eslint-config": "3.0.259",
		"@react-three/fiber": ">=7.0.26",
		"@types/node": "^14.14.14",
		"@types/react": "18.0.1",
		"@types/react-reconciler": "^0.26.4",
		"@types/three": "^0.134.0",
		"eslint": "8.13.0",
		"prettier": "^2.0.5",
		"prettier-plugin-organize-imports": "^1.1.1",
		"react": "18.0.0",
		"react-dom": "18.0.0",
		"three": "^0.134.0",
		"typescript": "^4.5.5"
	},
	"keywords": [
		"remotion",
		"ffmpeg",
		"video",
		"react",
		"puppeteer",
		"player"
	],
	"publishConfig": {
		"access": "public"
	}
}<|MERGE_RESOLUTION|>--- conflicted
+++ resolved
@@ -1,10 +1,6 @@
 {
 	"name": "@remotion/three",
-<<<<<<< HEAD
-	"version": "3.0.0-rc.1",
-=======
 	"version": "2.6.16",
->>>>>>> d08a2698
 	"description": "Utility functions for using react-three-fiber with remotion",
 	"main": "dist/index.js",
 	"types": "dist/index.d.ts",
@@ -24,11 +20,7 @@
 		"url": "https://github.com/remotion-dev/remotion/issues"
 	},
 	"dependencies": {
-<<<<<<< HEAD
-		"remotion": "3.0.0-rc.1"
-=======
 		"remotion": "2.6.16"
->>>>>>> d08a2698
 	},
 	"peerDependencies": {
 		"@react-three/fiber": ">=7.0.19",
