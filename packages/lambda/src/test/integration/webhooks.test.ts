import {RenderInternals} from '@remotion/renderer';
import {VERSION} from 'remotion/version';
import {
	afterAll,
	afterEach,
	beforeAll,
	beforeEach,
	describe,
	expect,
	test,
	vi,
} from 'vitest';
import {LambdaRoutines} from '../../defaults';
import {handler} from '../../functions';
import {mockableHttpClients} from '../../shared/invoke-webhook';
import type {LambdaReturnValues} from '../../shared/return-values';
import {disableLogs, enableLogs} from '../disable-logs';

const extraContext = {
	invokedFunctionArn: 'arn:fake',
	getRemainingTimeInMillis: () => 120000,
};

type Await<T> = T extends PromiseLike<infer U> ? U : T;

const originalFetch = mockableHttpClients.http;
beforeEach(() => {
	// @ts-expect-error
	mockableHttpClients.http = vi.fn(
		(
			_url: string,
			_options: unknown,
			cb: (a: {statusCode: number}) => void
		) => {
			cb({
				statusCode: 201,
			});
			return {
				on: () => undefined,
				end: () => undefined,
			};
		}
	);
});

afterEach(() => {
	mockableHttpClients.http = originalFetch;
});

beforeAll(() => {
	disableLogs();
});

afterAll(async () => {
	enableLogs();

	await RenderInternals.killAllBrowsers();
});

const TEST_URL = 'http://localhost:8000';

describe('Webhooks', () => {
	test('Should call webhook upon completion', async () => {
		process.env.AWS_LAMBDA_FUNCTION_MEMORY_SIZE = '2048';

		const res = await handler(
			{
				type: LambdaRoutines.start,
				serveUrl: 'https://gleaming-wisp-de5d2a.netlify.app/',
				chromiumOptions: {},
				codec: 'h264',
				composition: 'react-svg',
				crf: 9,
				envVariables: {},
				frameRange: [0, 2],
				framesPerLambda: 8,
				imageFormat: 'png',
				inputProps: {
					type: 'payload',
					payload: '{}',
				},
				logLevel: 'warn',
				maxRetries: 3,
				outName: 'out.mp4',
				pixelFormat: 'yuv420p',
				privacy: 'public',
				proResProfile: undefined,
				quality: undefined,
				scale: 1,
				timeoutInMilliseconds: 40000,
				numberOfGifLoops: null,
				everyNthFrame: 1,
				concurrencyPerLambda: 1,
				downloadBehavior: {
					type: 'play-in-browser',
				},
				muted: false,
				version: VERSION,
				overwrite: true,
				webhook: {
					url: TEST_URL,
					secret: 'TEST_SECRET',
				},
				audioBitrate: null,
				videoBitrate: null,
				forceHeight: null,
				forceWidth: null,
				rendererFunctionName: null,
<<<<<<< HEAD
				bucketName: null,
=======
				audioCodec: null,
>>>>>>> 1ca07030
			},
			extraContext
		);
		const startRes = res as Await<LambdaReturnValues[LambdaRoutines.start]>;

		(await handler(
			{
				type: LambdaRoutines.status,
				bucketName: startRes.bucketName,
				renderId: startRes.renderId,
				version: VERSION,
			},
			extraContext
		)) as Await<LambdaReturnValues[LambdaRoutines.status]>;

		expect(mockableHttpClients.http).toHaveBeenCalledTimes(1);
		expect(mockableHttpClients.http).toHaveBeenCalledWith(
			TEST_URL,
			{
				method: 'POST',
				headers: {
					'Content-Type': 'application/json',
					'X-Remotion-Signature': expect.stringContaining('sha512='),
					'X-Remotion-Status': 'success',
					'X-Remotion-Mode': 'production',
					'Content-Length': expect.any(Number),
				},
				timeout: 5000,
			},
			expect.anything()
		);
	});

	test('Should call webhook upon timeout', async () => {
		process.env.AWS_LAMBDA_FUNCTION_MEMORY_SIZE = '2048';

		await handler(
			{
				type: LambdaRoutines.launch,
				serveUrl: 'https://gleaming-wisp-de5d2a.netlify.app/',
				chromiumOptions: {},
				codec: 'h264',
				composition: 'react-svg',
				crf: 9,
				envVariables: {},
				frameRange: [0, 10],
				framesPerLambda: 8,
				imageFormat: 'png',
				inputProps: {
					type: 'payload',
					payload: '{}',
				},
				logLevel: 'warn',
				maxRetries: 3,
				outName: 'out.mp4',
				pixelFormat: 'yuv420p',
				privacy: 'public',
				proResProfile: undefined,
				quality: undefined,
				scale: 1,
				timeoutInMilliseconds: 3000,
				numberOfGifLoops: null,
				everyNthFrame: 1,
				concurrencyPerLambda: 1,
				downloadBehavior: {
					type: 'play-in-browser',
				},
				muted: false,
				overwrite: true,
				webhook: {url: TEST_URL, secret: 'TEST_SECRET'},
				audioBitrate: null,
				videoBitrate: null,
				bucketName: 'abc',
				renderId: 'abc',
				forceHeight: null,
				forceWidth: null,
				rendererFunctionName: null,
				audioCodec: null,
			},
			{
				...extraContext,
				getRemainingTimeInMillis: () => 1000,
			}
		);

		await new Promise((resolve) => {
			setTimeout(resolve, 2000);
		});
		expect(mockableHttpClients.http).toHaveBeenCalledTimes(1);
		expect(mockableHttpClients.http).toHaveBeenCalledWith(
			TEST_URL,
			{
				method: 'POST',
				headers: {
					'Content-Type': 'application/json',
					'X-Remotion-Mode': 'production',
					'X-Remotion-Signature': expect.stringContaining('sha512='),
					'X-Remotion-Status': 'timeout',
					'Content-Length': 54,
				},
				timeout: 5000,
			},
			expect.anything()
		);
	});
});<|MERGE_RESOLUTION|>--- conflicted
+++ resolved
@@ -106,11 +106,8 @@
 				forceHeight: null,
 				forceWidth: null,
 				rendererFunctionName: null,
-<<<<<<< HEAD
 				bucketName: null,
-=======
 				audioCodec: null,
->>>>>>> 1ca07030
 			},
 			extraContext
 		);
