--- conflicted
+++ resolved
@@ -73,7 +73,7 @@
 		muted,
 		overwrite,
 		audioBitrate,
-		videoBitrate
+		videoBitrate,
 	} = await CliInternals.getCliOptions({
 		type: 'series',
 		isLambda: true,
@@ -119,17 +119,14 @@
 		concurrencyPerLambda: parsedLambdaCli['concurrency-per-lambda'],
 		muted,
 		overwrite,
-<<<<<<< HEAD
 		audioBitrate,
 		videoBitrate,
-=======
 		webhook: parsedLambdaCli.webhook
 			? {
 					url: parsedLambdaCli.webhook,
 					secret: parsedLambdaCli['webhook-secret'] ?? null,
 			  }
 			: undefined,
->>>>>>> 6dd2be70
 	});
 
 	const totalSteps = downloadName ? 5 : 4;
