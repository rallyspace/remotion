{
	"name": "@remotion/lambda",
	"version": "3.3.63",
	"description": "Distributed renderer for Remotion based on AWS Lambda",
	"main": "dist/index.js",
	"sideEffects": false,
	"bin": {
		"remotion-lambda": "remotion-lambda-cli.js"
	},
	"scripts": {
		"testintegration": "vitest src/test/integration --run",
		"lint": "eslint src --ext ts,tsx",
		"test": "vitest src/test/unit --run",
		"watch": "tsc -w",
		"build": "tsc -d && pnpm run buildlambda",
		"buildlambda": "ts-node src/admin/bundle-lambda.ts",
		"start": "ts-node src/run.ts",
		"prepublishOnly": "ts-node src/admin/bundle-lambda.ts && node ensure-version-match.js"
	},
	"author": "",
	"license": "MIT",
	"repository": {
		"url": "https://github.com/JonnyBurger/remotion"
	},
	"dependencies": {
		"@aws-sdk/abort-controller": "3.272.0",
		"@aws-sdk/client-cloudwatch-logs": "3.272.0",
		"@aws-sdk/client-iam": "3.272.0",
		"@aws-sdk/client-lambda": "3.272.0",
		"@aws-sdk/client-s3": "3.272.0",
		"@aws-sdk/client-service-quotas": "3.272.0",
		"@aws-sdk/client-sts": "3.272.0",
		"@aws-sdk/credential-providers": "3.272.0",
		"@aws-sdk/lib-storage": "3.272.0",
		"@aws-sdk/s3-request-presigner": "3.272.0",
		"@remotion/bundler": "3.3.63",
		"@remotion/cli": "3.3.63",
		"@remotion/renderer": "3.3.63",
		"aws-policies": "^1.0.1",
		"mime-types": "2.1.34",
		"remotion": "3.3.63"
	},
	"devDependencies": {
		"@jonny/eslint-config": "3.0.266",
		"@remotion/bundler": "3.3.58",
<<<<<<< HEAD
		"@remotion/compositor-linux-arm64-musl": "3.3.62",
=======
		"@remotion/compositor-linux-arm64-musl": "3.3.63",
		"@remotion/compositor-linux-x64-musl": "3.3.63",
>>>>>>> aca93819
		"@types/mime-types": "2.1.1",
		"@types/minimist": "1.2.2",
		"@types/node": "^14.14.14",
		"@types/prompt": "^1.1.0",
		"eslint": "8.25.0",
		"prettier": "^2.4.1",
		"prettier-plugin-organize-imports": "^2.3.4",
		"ts-node": "^10.8.0",
		"typescript": "^4.7.0",
		"vitest": "^0.24.3",
		"zip-lib": "^0.7.2"
	},
	"peerDependencies": {
		"@remotion/bundler": "3.3.58"
	},
	"publishConfig": {
		"access": "public"
	},
	"exports": {
		".": "./dist/index.js",
		"./defaults": "./dist/defaults.js",
		"./regions": "./dist/regions.js",
		"./policies": "./dist/api/iam-validation/suggested-policy.js",
		"./client": "./dist/client.js",
		"./layers": "./dist/shared/hosted-layers.js"
	},
	"typesVersions": {
		">=1.0": {
			"defaults": [
				"dist/defaults.d.ts"
			],
			"regions": [
				"dist/regions.d.ts"
			],
			"policies": [
				"dist/api/iam-validation/suggested-policy.d.ts"
			],
			"client": [
				"dist/client.d.ts"
			]
		}
	}
}<|MERGE_RESOLUTION|>--- conflicted
+++ resolved
@@ -43,12 +43,7 @@
 	"devDependencies": {
 		"@jonny/eslint-config": "3.0.266",
 		"@remotion/bundler": "3.3.58",
-<<<<<<< HEAD
-		"@remotion/compositor-linux-arm64-musl": "3.3.62",
-=======
 		"@remotion/compositor-linux-arm64-musl": "3.3.63",
-		"@remotion/compositor-linux-x64-musl": "3.3.63",
->>>>>>> aca93819
 		"@types/mime-types": "2.1.1",
 		"@types/minimist": "1.2.2",
 		"@types/node": "^14.14.14",
