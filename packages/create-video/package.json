{
	"name": "create-video",
<<<<<<< HEAD
	"version": "3.2.15",
=======
	"version": "3.2.16",
>>>>>>> d2596f73
	"description": "",
	"main": "dist/index.js",
	"bin": {
		"create-video": "bin.js"
	},
	"files": [
		"dist",
		"_template"
	],
	"scripts": {
		"build": "tsc -d",
		"watch": "tsc -w",
		"lint": "eslint src --ext ts,tsx"
	},
	"author": "",
	"license": "SEE LICENSE IN LICENSE.md",
	"dependencies": {
		"chalk": "4.1.2",
		"execa": "5.1.1",
		"minimist": "1.2.6",
		"prompts": "2.4.1",
		"tar": "6.1.11"
	},
	"devDependencies": {
		"@jonny/eslint-config": "3.0.266",
		"@types/minimist": "1.2.2",
		"@types/node": "^16.7.5",
		"@types/prompts": "^2.0.12",
		"@types/tar": "6.1.1",
		"eslint": "8.13.0",
		"prettier": "2.6.2",
		"prettier-plugin-organize-imports": "^2.3.4",
		"typescript": "^4.7.0"
	}
}<|MERGE_RESOLUTION|>--- conflicted
+++ resolved
@@ -1,10 +1,6 @@
 {
 	"name": "create-video",
-<<<<<<< HEAD
-	"version": "3.2.15",
-=======
 	"version": "3.2.16",
->>>>>>> d2596f73
 	"description": "",
 	"main": "dist/index.js",
 	"bin": {
