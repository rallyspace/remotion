{
	"name": "@remotion/player",
	"version": "2.5.4",
	"description": "Remotion Player",
	"main": "dist/index.js",
	"sideEffects": false,
	"scripts": {
		"test": "eslint src --ext ts,tsx && jest",
		"build": "tsc -d",
		"watch": "tsc -w",
		"prerelease": "cp ../../README.md ."
	},
	"repository": {
		"url": "https://github.com/remotion-dev/remotion"
	},
	"files": [
		"dist",
		"README.md"
	],
	"author": "Jonny Burger <jonny@remotion.dev>",
	"maintainers": [
		"Jonny Burger <jonny@remotion.dev>",
		"Shankhadeep Dey <shankhadeepdey99@gmail.com>"
	],
	"license": "SEE LICENSE IN LICENSE.md",
	"dependencies": {
<<<<<<< HEAD
		"remotion": "2.5.1"
=======
		"remotion": "^2.5.4"
>>>>>>> 439e4634
	},
	"peerDependencies": {
		"react": ">=16.8.0",
		"react-dom": ">=16.8.0"
	},
	"devDependencies": {
		"@jonny/eslint-config": "^2.1.248",
		"@testing-library/react": "^11.2.2",
		"@types/jest": "^27.0.2",
		"@types/node": "^14.14.14",
		"@types/react": "17.0.27",
		"@types/react-dom": "^17.0.0",
		"csstype": "^3.0.9",
		"eslint": "^7.4.0",
		"jest": "^27.2.4",
		"prettier": "^2.0.5",
		"prettier-plugin-organize-imports": "^1.1.1",
		"ts-jest": "^27.0.5",
		"typescript": "^4.4.2",
		"webpack": "5.60.0"
	},
	"publishConfig": {
		"access": "public"
	}
}<|MERGE_RESOLUTION|>--- conflicted
+++ resolved
@@ -24,11 +24,7 @@
 	],
 	"license": "SEE LICENSE IN LICENSE.md",
 	"dependencies": {
-<<<<<<< HEAD
-		"remotion": "2.5.1"
-=======
 		"remotion": "^2.5.4"
->>>>>>> 439e4634
 	},
 	"peerDependencies": {
 		"react": ">=16.8.0",
