--- conflicted
+++ resolved
@@ -22,14 +22,16 @@
 export const EditorContent: React.FC<{
 	readOnlyStudio: boolean;
 	onMounted: () => void;
-<<<<<<< HEAD
 	drawRef: React.RefObject<HTMLDivElement>;
 	size: Size | null;
-}> = ({readOnlyStudio, onMounted, size, drawRef}) => {
-=======
 	bufferStateDelayInMilliseconds: number;
-}> = ({readOnlyStudio, onMounted, bufferStateDelayInMilliseconds}) => {
->>>>>>> 928b4259
+}> = ({
+	readOnlyStudio,
+	onMounted,
+	size,
+	drawRef,
+	bufferStateDelayInMilliseconds,
+}) => {
 	const isStill = useIsStill();
 	const {canvasContent} = useContext(Internals.CompositionManager);
 
@@ -43,12 +45,9 @@
 			<MenuToolbar readOnlyStudio={readOnlyStudio} />
 			{onlyTopPanel ? (
 				<TopPanel
-<<<<<<< HEAD
 					size={size}
 					drawRef={drawRef}
-=======
 					bufferStateDelayInMilliseconds={bufferStateDelayInMilliseconds}
->>>>>>> 928b4259
 					onMounted={onMounted}
 					readOnlyStudio={readOnlyStudio}
 				/>
@@ -62,12 +61,9 @@
 				>
 					<SplitterElement sticky={null} type="flexer">
 						<TopPanel
-<<<<<<< HEAD
 							size={size}
 							drawRef={drawRef}
-=======
 							bufferStateDelayInMilliseconds={bufferStateDelayInMilliseconds}
->>>>>>> 928b4259
 							onMounted={onMounted}
 							readOnlyStudio={readOnlyStudio}
 						/>
