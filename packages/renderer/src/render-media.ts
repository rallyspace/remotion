import type {ExecaChildProcess} from 'execa';
import fs from 'node:fs';
import os from 'node:os';
import path from 'node:path';
import type {AnySmallCompMetadata} from 'remotion';
import {Internals} from 'remotion';
import type {RenderMediaOnDownload} from './assets/download-and-map-assets-to-file';
import type {AudioCodec} from './audio-codec';
import type {BrowserExecutable} from './browser-executable';
import type {BrowserLog} from './browser-log';
import type {HeadlessBrowser} from './browser/Browser';
import {DEFAULT_TIMEOUT} from './browser/TimeoutSettings';
import {canUseParallelEncoding} from './can-use-parallel-encoding';
import type {Codec} from './codec';
import {codecSupportsMedia} from './codec-supports-media';
import {validateQualitySettings} from './crf';
import {deleteDirectory} from './delete-directory';
import {ensureFramesInOrder} from './ensure-frames-in-order';
import {ensureOutputDirectory} from './ensure-output-directory';
import type {FfmpegOverrideFn} from './ffmpeg-override';
import {findRemotionRoot} from './find-closest-package-json';
import type {FrameRange} from './frame-range';
import {getActualConcurrency} from './get-concurrency';
import {getFramesToRender} from './get-duration-from-frame-range';
import {getFileExtensionFromCodec} from './get-extension-from-codec';
import {getExtensionOfFilename} from './get-extension-of-filename';
import {getRealFrameRange} from './get-frame-to-render';
import type {VideoImageFormat} from './image-format';
import {
	DEFAULT_VIDEO_IMAGE_FORMAT,
	validateSelectedPixelFormatAndImageFormatCombination,
} from './image-format';
import {isAudioCodec} from './is-audio-codec';
import {DEFAULT_JPEG_QUALITY, validateJpegQuality} from './jpeg-quality';
import {Log} from './logger';
import type {CancelSignal} from './make-cancel-signal';
import {cancelErrorMessages, makeCancelSignal} from './make-cancel-signal';
import type {ChromiumOptions} from './open-browser';
import {DEFAULT_OVERWRITE} from './overwrite';
import {startPerfMeasure, stopPerfMeasure} from './perf';
import type {PixelFormat} from './pixel-format';
import {
	DEFAULT_PIXEL_FORMAT,
	validateSelectedPixelFormatAndCodecCombination,
} from './pixel-format';
import type {RemotionServer} from './prepare-server';
import {makeOrReuseServer} from './prepare-server';
import {prespawnFfmpeg} from './prespawn-ffmpeg';
import {shouldUseParallelEncoding} from './prestitcher-memory-usage';
import type {ProResProfile} from './prores-profile';
import {validateSelectedCodecAndProResCombination} from './prores-profile';
import {internalRenderFrames} from './render-frames';
import {internalStitchFramesToVideo} from './stitch-frames-to-video';
import type {OnStartData} from './types';
import {validateEvenDimensionsWithCodec} from './validate-even-dimensions-with-codec';
import {validateEveryNthFrame} from './validate-every-nth-frame';
import {validateFfmpegOverride} from './validate-ffmpeg-override';
import {validateNumberOfGifLoops} from './validate-number-of-gif-loops';
import {validateOutputFilename} from './validate-output-filename';
import {validateScale} from './validate-scale';
import {validateBitrate} from './validate-videobitrate';

export type StitchingState = 'encoding' | 'muxing';

const SLOWEST_FRAME_COUNT = 10;

export type SlowFrame = {frame: number; time: number};

export type RenderMediaOnProgress = (progress: {
	renderedFrames: number;
	encodedFrames: number;
	encodedDoneIn: number | null;
	renderedDoneIn: number | null;
	progress: number;
	stitchStage: StitchingState;
}) => void;

export type InternalRenderMediaOptions = {
	outputLocation: string | null;
	codec: Codec;
	composition: AnySmallCompMetadata;
	inputProps: Record<string, unknown>;
	crf: number | null;
	imageFormat: VideoImageFormat;
	pixelFormat: PixelFormat;
	envVariables: Record<string, string>;
	jpegQuality: number;
	frameRange: FrameRange | null;
	everyNthFrame: number;
	numberOfGifLoops: number | null;
	puppeteerInstance: HeadlessBrowser | undefined;
	overwrite: boolean;
	onProgress: RenderMediaOnProgress;
	onDownload: RenderMediaOnDownload;
	proResProfile: ProResProfile | undefined;
	dumpBrowserLogs: boolean;
	onBrowserLog: ((log: BrowserLog) => void) | null;
	onStart: (data: OnStartData) => void;
	timeoutInMilliseconds: number;
	chromiumOptions: ChromiumOptions;
	scale: number;
	port: number | null;
	cancelSignal: CancelSignal | undefined;
	browserExecutable: BrowserExecutable | null;
	verbose: boolean;
	onCtrlCExit: (fn: () => void) => void;
	indent: boolean;
	server: RemotionServer | undefined;
	preferLossless: boolean;
	muted: boolean;
	enforceAudioTrack: boolean;
	ffmpegOverride: FfmpegOverrideFn | undefined;
	audioBitrate: string | null;
	videoBitrate: string | null;
	disallowParallelEncoding: boolean;
	audioCodec: AudioCodec | null;
	serveUrl: string;
	concurrency: number | string | null;
};

export type RenderMediaOptions = {
	outputLocation?: string | null;
	codec: Codec;
	composition: AnySmallCompMetadata;
	inputProps?: Record<string, unknown>;
	crf?: number | null;
	imageFormat?: VideoImageFormat;
	pixelFormat?: PixelFormat;
	envVariables?: Record<string, string>;
	/**
	 * @deprecated Renamed to `jpegQuality`
	 */
	quality?: never;
	jpegQuality?: number;
	frameRange?: FrameRange | null;
	everyNthFrame?: number;
	numberOfGifLoops?: number | null;
	puppeteerInstance?: HeadlessBrowser;
	overwrite?: boolean;
	onProgress?: RenderMediaOnProgress;
	onDownload?: RenderMediaOnDownload;
	proResProfile?: ProResProfile;
	dumpBrowserLogs?: boolean;
	onBrowserLog?: ((log: BrowserLog) => void) | undefined;
	onStart?: (data: OnStartData) => void;
	timeoutInMilliseconds?: number;
	chromiumOptions?: ChromiumOptions;
	scale?: number;
	port?: number | null;
	cancelSignal?: CancelSignal;
	browserExecutable?: BrowserExecutable;
	verbose?: boolean;
	preferLossless?: boolean;
	muted?: boolean;
	enforceAudioTrack?: boolean;
	ffmpegOverride?: FfmpegOverrideFn;
	audioBitrate?: string | null;
	videoBitrate?: string | null;
	disallowParallelEncoding?: boolean;
	audioCodec?: AudioCodec | null;
	serveUrl: string;
	concurrency?: number | string | null;
};

type Await<T> = T extends PromiseLike<infer U> ? U : T;

type RenderMediaResult = {
	buffer: Buffer | null;
	slowestFrames: SlowFrame[];
};

export const internalRenderMedia = ({
	proResProfile,
	crf,
	composition,
	inputProps,
	pixelFormat,
	codec,
	envVariables,
	frameRange,
	puppeteerInstance,
	outputLocation,
	onProgress,
	overwrite,
	onDownload,
	dumpBrowserLogs,
	onBrowserLog,
	onStart,
	timeoutInMilliseconds,
	chromiumOptions,
	scale,
	browserExecutable,
	port,
	cancelSignal,
	muted,
	enforceAudioTrack,
	ffmpegOverride,
	audioBitrate,
	videoBitrate,
	audioCodec,
	concurrency,
	disallowParallelEncoding,
	everyNthFrame,
	imageFormat: provisionalImageFormat,
	indent,
	jpegQuality,
	numberOfGifLoops,
	onCtrlCExit,
	preferLossless,
	serveUrl,
	server: reusedServer,
	verbose,
}: InternalRenderMediaOptions): Promise<RenderMediaResult> => {
	validateJpegQuality(jpegQuality);
	validateQualitySettings({crf, codec, videoBitrate});
	validateBitrate(audioBitrate, 'audioBitrate');
	validateBitrate(videoBitrate, 'videoBitrate');

	validateSelectedCodecAndProResCombination({
		codec,
		proResProfile,
	});
	validateSelectedPixelFormatAndCodecCombination(pixelFormat, codec);
	if (outputLocation) {
		validateOutputFilename({
			codec,
			audioCodec,
			extension: getExtensionOfFilename(outputLocation) as string,
			preferLossless,
		});
	}

	const absoluteOutputLocation = outputLocation
		? path.resolve(process.cwd(), outputLocation)
		: null;

	validateScale(scale);

	validateFfmpegOverride(ffmpegOverride);

	validateEveryNthFrame(everyNthFrame, codec);
	validateNumberOfGifLoops(numberOfGifLoops, codec);

	let stitchStage: StitchingState = 'encoding';
	let stitcherFfmpeg: ExecaChildProcess<string> | undefined;
	let preStitcher: Await<ReturnType<typeof prespawnFfmpeg>> | null = null;
	let encodedFrames = 0;
	let renderedFrames = 0;
	let renderedDoneIn: number | null = null;
	let encodedDoneIn: number | null = null;
	let cancelled = false;

	const renderStart = Date.now();

	const {estimatedUsage, freeMemory, hasEnoughMemory} =
		shouldUseParallelEncoding({
			height: composition.height,
			width: composition.width,
		});
	const parallelEncoding =
		!disallowParallelEncoding &&
		hasEnoughMemory &&
		canUseParallelEncoding(codec);

	Log.verboseAdvanced(
		{
			indent,
			logLevel: verbose ? 'verbose' : 'info',
			tag: 'renderMedia()',
		},
		'Free memory:',
		freeMemory,
		'Estimated usage parallel encoding',
		estimatedUsage
	);
	Log.verboseAdvanced(
		{
			indent,
			logLevel: verbose ? 'verbose' : 'info',
			tag: 'renderMedia()',
		},
		'Codec supports parallel rendering:',
		canUseParallelEncoding(codec)
	);
	Log.verboseAdvanced(
		{
			indent,
			logLevel: verbose ? 'verbose' : 'info',
			tag: 'renderMedia()',
		},
		'User disallowed parallel encoding:',
		Boolean(disallowParallelEncoding)
	);
	if (parallelEncoding) {
		Log.verboseAdvanced(
			{
				indent,
				logLevel: verbose ? 'verbose' : 'info',
				tag: 'renderMedia()',
			},
			'Parallel encoding is enabled.'
		);
	} else {
		Log.verboseAdvanced(
			{
				indent,
				logLevel: verbose ? 'verbose' : 'info',
				tag: 'renderMedia()',
			},
			'Parallel encoding is disabled.'
		);
	}

	const imageFormat: VideoImageFormat = isAudioCodec(codec)
		? 'none'
		: provisionalImageFormat;

	validateSelectedPixelFormatAndImageFormatCombination(
		pixelFormat,
		imageFormat
	);

	const workingDir = fs.mkdtempSync(
		path.join(os.tmpdir(), 'react-motion-render')
	);

	const preEncodedFileLocation = parallelEncoding
		? path.join(
				workingDir,
				'pre-encode.' + getFileExtensionFromCodec(codec, audioCodec)
		  )
		: null;

	if (onCtrlCExit && workingDir) {
		onCtrlCExit(() => deleteDirectory(workingDir));
	}

	validateEvenDimensionsWithCodec({
		codec,
		height: composition.height,
		scale,
		width: composition.width,
	});

	const callUpdate = () => {
		onProgress?.({
			encodedDoneIn,
			encodedFrames,
			renderedDoneIn,
			renderedFrames,
			stitchStage,
			progress:
				Math.round(
					((0.7 * renderedFrames + 0.3 * encodedFrames) /
						composition.durationInFrames) *
						100
				) / 100,
		});
	};

	const realFrameRange = getRealFrameRange(
		composition.durationInFrames,
		frameRange
	);

	const cancelRenderFrames = makeCancelSignal();
	const cancelPrestitcher = makeCancelSignal();
	const cancelStitcher = makeCancelSignal();

	cancelSignal?.(() => {
		cancelRenderFrames.cancel();
	});

	const {waitForRightTimeOfFrameToBeInserted, setFrameToStitch, waitForFinish} =
		ensureFramesInOrder(realFrameRange);

	const fps = composition.fps / everyNthFrame;
	Internals.validateFps(fps, 'in "renderMedia()"', codec === 'gif');

	const createPrestitcherIfNecessary = () => {
		if (preEncodedFileLocation) {
			preStitcher = prespawnFfmpeg({
				width: composition.width * scale,
				height: composition.height * scale,
				fps,
				outputLocation: preEncodedFileLocation,
				pixelFormat,
				codec,
				proResProfile,
				crf,
				onProgress: (frame: number) => {
					encodedFrames = frame;
					callUpdate();
				},
				verbose,
				imageFormat,
				signal: cancelPrestitcher.cancelSignal,
				ffmpegOverride: ffmpegOverride ?? (({args}) => args),
				videoBitrate,
				indent,
			});
			stitcherFfmpeg = preStitcher.task;
		}
	};

	const waitForPrestitcherIfNecessary = async () => {
		if (stitcherFfmpeg) {
			await waitForFinish();
			stitcherFfmpeg?.stdin?.end();
			try {
				await stitcherFfmpeg;
			} catch (err) {
				throw new Error(preStitcher?.getLogs());
			}
		}
	};

	const mediaSupport = codecSupportsMedia(codec);
	const disableAudio = !mediaSupport.audio || muted;

	const slowestFrames: SlowFrame[] = [];
	let maxTime = 0;
	let minTime = 0;

	const recordFrameTime = (frameIndex: number, time: number) => {
		const frameTime: SlowFrame = {frame: frameIndex, time};

		if (time < minTime && slowestFrames.length === SLOWEST_FRAME_COUNT) {
			return;
		}

		if (time > maxTime) {
			// add at starting;
			slowestFrames.unshift(frameTime);
			maxTime = time;
		} else {
			// add frame at appropriate position
			const index = slowestFrames.findIndex(
				({time: indexTime}) => indexTime < time
			);
			slowestFrames.splice(index, 0, frameTime);
		}

		if (slowestFrames.length > SLOWEST_FRAME_COUNT) {
			slowestFrames.pop();
		}

		minTime = slowestFrames[slowestFrames.length - 1]?.time ?? minTime;
	};

<<<<<<< HEAD
	let cleanupServerFn: (force: boolean) => Promise<unknown> = () =>
		Promise.resolve(undefined);

	const happyPath = new Promise<RenderMediaResult>((resolve, reject) => {
		Promise.resolve(createPrestitcherIfNecessary())
			.then(() => {
				return makeOrReuseServer(
					reusedServer,
					{
						concurrency: getActualConcurrency(concurrency),
						indent,
						port,
						remotionRoot: findRemotionRoot(),
						verbose,
						webpackConfigOrServeUrl: serveUrl,
					},
					{
						onDownload,
						onError: (err) => reject(err),
					}
				);
			})
			.then(({server, cleanupServer}) => {
				cleanupServerFn = cleanupServer;
				const renderFramesProc = internalRenderFrames({
					composition,
					onFrameUpdate: (
						frame: number,
						frameIndex: number,
						timeToRenderInMilliseconds
					) => {
						renderedFrames = frame;
						callUpdate();
						recordFrameTime(frameIndex, timeToRenderInMilliseconds);
=======
	const happyPath = createPrestitcherIfNecessary()
		.then(() => {
			const renderFramesProc = renderFrames({
				config: composition,
				onFrameUpdate: (
					frame: number,
					frameIndex: number,
					timeToRenderInMilliseconds
				) => {
					renderedFrames = frame;
					callUpdate();
					recordFrameTime(frameIndex, timeToRenderInMilliseconds);
				},
				concurrency,
				outputDir,
				onStart: (data) => {
					renderedFrames = 0;
					callUpdate();
					onStart?.(data);
				},
				inputProps,
				envVariables,
				imageFormat,
				quality,
				frameRange: frameRange ?? null,
				puppeteerInstance,
				everyNthFrame,
				onFrameBuffer: parallelEncoding
					? async (buffer, frame) => {
							await waitForRightTimeOfFrameToBeInserted(frame);
							if (cancelled) {
								return;
							}

							const id = startPerfMeasure('piping');
							const exitStatus = preStitcher?.getExitStatus();
							if (exitStatus?.type === 'quit-successfully') {
								throw new Error(
									`FFmpeg already quit while trying to pipe frame ${frame} to it. Stderr: ${exitStatus.stderr}}`
								);
							}

							if (exitStatus?.type === 'quit-with-error') {
								throw new Error(
									`FFmpeg quit with code ${exitStatus.exitCode} while piping frame ${frame}. Stderr: ${exitStatus.stderr}}`
								);
							}

							stitcherFfmpeg?.stdin?.write(buffer);
							stopPerfMeasure(id);

							setFrameToStitch(
								Math.min(realFrameRange[1] + 1, frame + everyNthFrame)
							);
					  }
					: undefined,
				serveUrl,
				dumpBrowserLogs,
				onBrowserLog,
				onDownload,
				timeoutInMilliseconds,
				chromiumOptions,
				scale,
				ffmpegExecutable,
				ffprobeExecutable,
				browserExecutable,
				port,
				cancelSignal: cancelRenderFrames.cancelSignal,
				downloadMap,
				muted: disableAudio,
			});

			return renderFramesProc;
		})
		.then((renderFramesReturn) => {
			return Promise.all([renderFramesReturn, waitForPrestitcherIfNecessary()]);
		})
		.then(([{assetsInfo}]) => {
			renderedDoneIn = Date.now() - renderStart;
			callUpdate();

			if (absoluteOutputLocation) {
				ensureOutputDirectory(absoluteOutputLocation);
			}

			const stitchStart = Date.now();
			return Promise.all([
				stitchFramesToVideo({
					width: composition.width * (scale ?? 1),
					height: composition.height * (scale ?? 1),
					fps,
					outputLocation: absoluteOutputLocation,
					internalOptions: {
						preEncodedFileLocation,
						imageFormat,
						preferLossless: options.preferLossless ?? false,
>>>>>>> afed2a03
					},
					concurrency,
					outputDir: parallelEncoding ? null : workingDir,
					onStart: (data) => {
						renderedFrames = 0;
						callUpdate();
						onStart?.(data);
					},
					inputProps,
					envVariables,
					imageFormat,
					jpegQuality,
					frameRange,
					puppeteerInstance,
					everyNthFrame,
					onFrameBuffer: parallelEncoding
						? async (buffer, frame) => {
								await waitForRightTimeOfFrameToBeInserted(frame);
								if (cancelled) {
									return;
								}

								const id = startPerfMeasure('piping');
								stitcherFfmpeg?.stdin?.write(buffer);
								stopPerfMeasure(id);

								setFrameToStitch(
									Math.min(realFrameRange[1] + 1, frame + everyNthFrame)
								);
						  }
						: null,
					webpackBundleOrServeUrl: serveUrl,
					dumpBrowserLogs,
					onBrowserLog,
					onDownload,
					timeoutInMilliseconds,
					chromiumOptions,
					scale,
					browserExecutable,
					port,
					cancelSignal: cancelRenderFrames.cancelSignal,
					muted: disableAudio,
					verbose,
					indent,
					server,
				});

				return renderFramesProc;
			})
			.then((renderFramesReturn) => {
				return Promise.all([
					renderFramesReturn,
					waitForPrestitcherIfNecessary(),
				]);
			})
			.then(([{assetsInfo}]) => {
				renderedDoneIn = Date.now() - renderStart;
				callUpdate();

				if (absoluteOutputLocation) {
					ensureOutputDirectory(absoluteOutputLocation);
				}

				const stitchStart = Date.now();
				return Promise.all([
					internalStitchFramesToVideo({
						width: composition.width * scale,
						height: composition.height * scale,
						fps,
						outputLocation: absoluteOutputLocation,
						preEncodedFileLocation,
						preferLossless,
						indent,
						force: overwrite,
						pixelFormat,
						codec,
						proResProfile,
						crf,
						assetsInfo,
						onProgress: (frame: number) => {
							stitchStage = 'muxing';
							encodedFrames = frame;
							callUpdate();
						},
						onDownload,
						numberOfGifLoops,
						verbose,
						dir: workingDir,
						cancelSignal: cancelStitcher.cancelSignal,
						muted: disableAudio,
						enforceAudioTrack,
						ffmpegOverride: ffmpegOverride ?? null,
						audioBitrate,
						videoBitrate,
						audioCodec,
					}),
					stitchStart,
				]);
			})
			.then(([buffer, stitchStart]) => {
				encodedFrames = getFramesToRender(realFrameRange, everyNthFrame).length;
				encodedDoneIn = Date.now() - stitchStart;
				callUpdate();
				slowestFrames.sort((a, b) => b.time - a.time);
				const result: RenderMediaResult = {
					buffer,
					slowestFrames,
				};
				resolve(result);
			})
			.catch((err) => {
				/**
				 * When an error is thrown in renderFrames(...) (e.g., when delayRender() is used incorrectly), fs.unlinkSync(...) throws an error that the file is locked because ffmpeg is still running, and renderMedia returns it.
				 * Therefore we first kill the FFMPEG process before deleting the file
				 */
				cancelled = true;
				cancelRenderFrames.cancel();
				cancelStitcher.cancel();
				cancelPrestitcher.cancel();
				if (stitcherFfmpeg !== undefined && stitcherFfmpeg.exitCode === null) {
					const promise = new Promise<void>((res) => {
						setTimeout(() => {
							res();
						}, 2000);
						(stitcherFfmpeg as ExecaChildProcess<string>).on('close', res);
					});
					stitcherFfmpeg.kill();
					return promise.then(() => {
						reject(err);
					});
				}

				reject(err);
			})
			.finally(() => {
				if (
					preEncodedFileLocation !== null &&
					fs.existsSync(preEncodedFileLocation)
				) {
					deleteDirectory(path.dirname(preEncodedFileLocation));
				}

				// Clean temporary image frames when rendering ends or fails
				if (workingDir && fs.existsSync(workingDir)) {
					deleteDirectory(workingDir);
				}

				cleanupServerFn?.(false);
			});
	});

	return Promise.race([
		happyPath,
		new Promise<RenderMediaResult>((_resolve, reject) => {
			cancelSignal?.(() => {
				reject(new Error(cancelErrorMessages.renderMedia));
			});
		}),
	]);
};

/**
 *
 * @description Render a video from a composition
 * @see [Documentation](https://www.remotion.dev/docs/renderer/render-media)
 */
export const renderMedia = ({
	proResProfile,
	crf,
	composition,
	inputProps,
	pixelFormat,
	codec,
	envVariables,
	frameRange,
	puppeteerInstance,
	outputLocation,
	onProgress,
	overwrite,
	onDownload,
	dumpBrowserLogs,
	onBrowserLog,
	onStart,
	timeoutInMilliseconds,
	chromiumOptions,
	scale,
	browserExecutable,
	port,
	cancelSignal,
	muted,
	enforceAudioTrack,
	ffmpegOverride,
	audioBitrate,
	videoBitrate,
	audioCodec,
	jpegQuality,
	concurrency,
	serveUrl,
	disallowParallelEncoding,
	everyNthFrame,
	imageFormat,
	numberOfGifLoops,
	preferLossless,
	verbose,
	quality,
}: RenderMediaOptions): Promise<RenderMediaResult> => {
	if (quality !== undefined) {
		console.warn(
			`The "quality" option has been renamed. Please use "jpegQuality" instead.`
		);
	}

	return internalRenderMedia({
		proResProfile: proResProfile ?? undefined,
		codec,
		composition,
		serveUrl,
		audioBitrate: audioBitrate ?? null,
		audioCodec: audioCodec ?? null,
		browserExecutable: browserExecutable ?? null,
		cancelSignal,
		chromiumOptions: chromiumOptions ?? {},
		concurrency: concurrency ?? null,
		crf: crf ?? null,
		disallowParallelEncoding: disallowParallelEncoding ?? false,
		dumpBrowserLogs: dumpBrowserLogs ?? false,
		enforceAudioTrack: enforceAudioTrack ?? false,
		envVariables: envVariables ?? {},
		everyNthFrame: everyNthFrame ?? 1,
		ffmpegOverride: ffmpegOverride ?? undefined,
		frameRange: frameRange ?? null,
		imageFormat: imageFormat ?? DEFAULT_VIDEO_IMAGE_FORMAT,
		inputProps: inputProps ?? {},
		jpegQuality: jpegQuality ?? quality ?? DEFAULT_JPEG_QUALITY,
		muted: muted ?? false,
		numberOfGifLoops: numberOfGifLoops ?? null,
		onBrowserLog: onBrowserLog ?? null,
		onDownload: onDownload ?? (() => undefined),
		onProgress: onProgress ?? (() => undefined),
		onStart: onStart ?? (() => undefined),
		outputLocation: outputLocation ?? null,
		overwrite: overwrite ?? DEFAULT_OVERWRITE,
		pixelFormat: pixelFormat ?? DEFAULT_PIXEL_FORMAT,
		port: port ?? null,
		puppeteerInstance: puppeteerInstance ?? undefined,
		scale: scale ?? 1,
		timeoutInMilliseconds: timeoutInMilliseconds ?? DEFAULT_TIMEOUT,
		videoBitrate: videoBitrate ?? null,
		verbose: verbose ?? false,
		preferLossless: preferLossless ?? false,
		indent: false,
		onCtrlCExit: () => undefined,
		server: undefined,
	});
};<|MERGE_RESOLUTION|>--- conflicted
+++ resolved
@@ -448,7 +448,6 @@
 		minTime = slowestFrames[slowestFrames.length - 1]?.time ?? minTime;
 	};
 
-<<<<<<< HEAD
 	let cleanupServerFn: (force: boolean) => Promise<unknown> = () =>
 		Promise.resolve(undefined);
 
@@ -483,104 +482,6 @@
 						renderedFrames = frame;
 						callUpdate();
 						recordFrameTime(frameIndex, timeToRenderInMilliseconds);
-=======
-	const happyPath = createPrestitcherIfNecessary()
-		.then(() => {
-			const renderFramesProc = renderFrames({
-				config: composition,
-				onFrameUpdate: (
-					frame: number,
-					frameIndex: number,
-					timeToRenderInMilliseconds
-				) => {
-					renderedFrames = frame;
-					callUpdate();
-					recordFrameTime(frameIndex, timeToRenderInMilliseconds);
-				},
-				concurrency,
-				outputDir,
-				onStart: (data) => {
-					renderedFrames = 0;
-					callUpdate();
-					onStart?.(data);
-				},
-				inputProps,
-				envVariables,
-				imageFormat,
-				quality,
-				frameRange: frameRange ?? null,
-				puppeteerInstance,
-				everyNthFrame,
-				onFrameBuffer: parallelEncoding
-					? async (buffer, frame) => {
-							await waitForRightTimeOfFrameToBeInserted(frame);
-							if (cancelled) {
-								return;
-							}
-
-							const id = startPerfMeasure('piping');
-							const exitStatus = preStitcher?.getExitStatus();
-							if (exitStatus?.type === 'quit-successfully') {
-								throw new Error(
-									`FFmpeg already quit while trying to pipe frame ${frame} to it. Stderr: ${exitStatus.stderr}}`
-								);
-							}
-
-							if (exitStatus?.type === 'quit-with-error') {
-								throw new Error(
-									`FFmpeg quit with code ${exitStatus.exitCode} while piping frame ${frame}. Stderr: ${exitStatus.stderr}}`
-								);
-							}
-
-							stitcherFfmpeg?.stdin?.write(buffer);
-							stopPerfMeasure(id);
-
-							setFrameToStitch(
-								Math.min(realFrameRange[1] + 1, frame + everyNthFrame)
-							);
-					  }
-					: undefined,
-				serveUrl,
-				dumpBrowserLogs,
-				onBrowserLog,
-				onDownload,
-				timeoutInMilliseconds,
-				chromiumOptions,
-				scale,
-				ffmpegExecutable,
-				ffprobeExecutable,
-				browserExecutable,
-				port,
-				cancelSignal: cancelRenderFrames.cancelSignal,
-				downloadMap,
-				muted: disableAudio,
-			});
-
-			return renderFramesProc;
-		})
-		.then((renderFramesReturn) => {
-			return Promise.all([renderFramesReturn, waitForPrestitcherIfNecessary()]);
-		})
-		.then(([{assetsInfo}]) => {
-			renderedDoneIn = Date.now() - renderStart;
-			callUpdate();
-
-			if (absoluteOutputLocation) {
-				ensureOutputDirectory(absoluteOutputLocation);
-			}
-
-			const stitchStart = Date.now();
-			return Promise.all([
-				stitchFramesToVideo({
-					width: composition.width * (scale ?? 1),
-					height: composition.height * (scale ?? 1),
-					fps,
-					outputLocation: absoluteOutputLocation,
-					internalOptions: {
-						preEncodedFileLocation,
-						imageFormat,
-						preferLossless: options.preferLossless ?? false,
->>>>>>> afed2a03
 					},
 					concurrency,
 					outputDir: parallelEncoding ? null : workingDir,
@@ -604,6 +505,19 @@
 								}
 
 								const id = startPerfMeasure('piping');
+								const exitStatus = preStitcher?.getExitStatus();
+								if (exitStatus?.type === 'quit-successfully') {
+									throw new Error(
+										`FFmpeg already quit while trying to pipe frame ${frame} to it. Stderr: ${exitStatus.stderr}}`
+									);
+								}
+
+								if (exitStatus?.type === 'quit-with-error') {
+									throw new Error(
+										`FFmpeg quit with code ${exitStatus.exitCode} while piping frame ${frame}. Stderr: ${exitStatus.stderr}}`
+									);
+								}
+
 								stitcherFfmpeg?.stdin?.write(buffer);
 								stopPerfMeasure(id);
 
