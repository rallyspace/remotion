import type {ExecaChildProcess} from 'execa';
import fs from 'node:fs';
import os from 'node:os';
import path from 'node:path';
import type {AnySmallCompMetadata} from 'remotion';
import {Internals} from 'remotion';
import type {RenderMediaOnDownload} from './assets/download-and-map-assets-to-file';
import type {AudioCodec} from './audio-codec';
import type {BrowserExecutable} from './browser-executable';
import type {BrowserLog} from './browser-log';
import type {HeadlessBrowser} from './browser/Browser';
import {DEFAULT_TIMEOUT} from './browser/TimeoutSettings';
import {canUseParallelEncoding} from './can-use-parallel-encoding';
import type {Codec} from './codec';
import {codecSupportsMedia} from './codec-supports-media';
import {validateQualitySettings} from './crf';
import {deleteDirectory} from './delete-directory';
import {ensureFramesInOrder} from './ensure-frames-in-order';
import {ensureOutputDirectory} from './ensure-output-directory';
import type {FfmpegOverrideFn} from './ffmpeg-override';
import {findRemotionRoot} from './find-closest-package-json';
import type {FrameRange} from './frame-range';
import {getActualConcurrency} from './get-concurrency';
import {getFramesToRender} from './get-duration-from-frame-range';
import {getFileExtensionFromCodec} from './get-extension-from-codec';
import {getExtensionOfFilename} from './get-extension-of-filename';
import {getRealFrameRange} from './get-frame-to-render';
import type {VideoImageFormat} from './image-format';
import {
	DEFAULT_VIDEO_IMAGE_FORMAT,
	validateSelectedPixelFormatAndImageFormatCombination,
} from './image-format';
import {isAudioCodec} from './is-audio-codec';
import {DEFAULT_JPEG_QUALITY, validateJpegQuality} from './jpeg-quality';
import {Log, getLogLevel} from './logger';
import type {CancelSignal} from './make-cancel-signal';
import {cancelErrorMessages, makeCancelSignal} from './make-cancel-signal';
import type {ChromiumOptions} from './open-browser';
import {DEFAULT_OVERWRITE} from './overwrite';
import {startPerfMeasure, stopPerfMeasure} from './perf';
import type {PixelFormat} from './pixel-format';
import {
	DEFAULT_PIXEL_FORMAT,
	validateSelectedPixelFormatAndCodecCombination,
} from './pixel-format';
import type {RemotionServer} from './prepare-server';
import {makeOrReuseServer} from './prepare-server';
import {prespawnFfmpeg} from './prespawn-ffmpeg';
import {shouldUseParallelEncoding} from './prestitcher-memory-usage';
import type {ProResProfile} from './prores-profile';
import {validateSelectedCodecAndProResCombination} from './prores-profile';
import {internalRenderFrames} from './render-frames';
import {internalStitchFramesToVideo} from './stitch-frames-to-video';
import type {OnStartData} from './types';
import {validateEvenDimensionsWithCodec} from './validate-even-dimensions-with-codec';
import {validateEveryNthFrame} from './validate-every-nth-frame';
import {validateFfmpegOverride} from './validate-ffmpeg-override';
import {validateNumberOfGifLoops} from './validate-number-of-gif-loops';
import {validateOutputFilename} from './validate-output-filename';
import {validateScale} from './validate-scale';
import {validateBitrate} from './validate-videobitrate';
<<<<<<< HEAD
import {isEqualOrBelowLogLevel, type LogLevel} from './log-level';
=======
import {type LogLevel} from './log-level';
>>>>>>> 167ac8c4

export type StitchingState = 'encoding' | 'muxing';

const SLOWEST_FRAME_COUNT = 10;

export type SlowFrame = {frame: number; time: number};

export type RenderMediaOnProgress = (progress: {
	renderedFrames: number;
	encodedFrames: number;
	encodedDoneIn: number | null;
	renderedDoneIn: number | null;
	progress: number;
	stitchStage: StitchingState;
}) => void;

export type InternalRenderMediaOptions = {
	outputLocation: string | null;
	codec: Codec;
	composition: AnySmallCompMetadata;
	inputProps: Record<string, unknown>;
	crf: number | null;
	imageFormat: VideoImageFormat;
	pixelFormat: PixelFormat;
	envVariables: Record<string, string>;
	jpegQuality: number;
	frameRange: FrameRange | null;
	everyNthFrame: number;
	numberOfGifLoops: number | null;
	puppeteerInstance: HeadlessBrowser | undefined;
	overwrite: boolean;
	onProgress: RenderMediaOnProgress;
	onDownload: RenderMediaOnDownload;
	proResProfile: ProResProfile | undefined;
	onBrowserLog: ((log: BrowserLog) => void) | null;
	onStart: (data: OnStartData) => void;
	timeoutInMilliseconds: number;
	chromiumOptions: ChromiumOptions;
	scale: number;
	port: number | null;
	cancelSignal: CancelSignal | undefined;
	browserExecutable: BrowserExecutable | null;
	logLevel: LogLevel;
	onCtrlCExit: (fn: () => void) => void;
	indent: boolean;
	server: RemotionServer | undefined;
	preferLossless: boolean;
	muted: boolean;
	enforceAudioTrack: boolean;
	ffmpegOverride: FfmpegOverrideFn | undefined;
	audioBitrate: string | null;
	videoBitrate: string | null;
	disallowParallelEncoding: boolean;
	audioCodec: AudioCodec | null;
	serveUrl: string;
	concurrency: number | string | null;
};

export type RenderMediaOptions = {
	outputLocation?: string | null;
	codec: Codec;
	composition: AnySmallCompMetadata;
	inputProps?: Record<string, unknown>;
	crf?: number | null;
	imageFormat?: VideoImageFormat;
	pixelFormat?: PixelFormat;
	envVariables?: Record<string, string>;
	/**
	 * @deprecated Renamed to `jpegQuality`
	 */
	quality?: never;
	jpegQuality?: number;
	frameRange?: FrameRange | null;
	everyNthFrame?: number;
	numberOfGifLoops?: number | null;
	puppeteerInstance?: HeadlessBrowser;
	overwrite?: boolean;
	onProgress?: RenderMediaOnProgress;
	onDownload?: RenderMediaOnDownload;
	proResProfile?: ProResProfile;
	/**
	 * @deprecated Use "logLevel": "verbose" instead
	 */
	dumpBrowserLogs?: boolean;
	onBrowserLog?: ((log: BrowserLog) => void) | undefined;
	onStart?: (data: OnStartData) => void;
	timeoutInMilliseconds?: number;
	chromiumOptions?: ChromiumOptions;
	scale?: number;
	port?: number | null;
	cancelSignal?: CancelSignal;
	browserExecutable?: BrowserExecutable;
	/**
	 * @deprecated Use "logLevel" instead
	 */
	verbose?: boolean;
	preferLossless?: boolean;
	muted?: boolean;
	enforceAudioTrack?: boolean;
	ffmpegOverride?: FfmpegOverrideFn;
	audioBitrate?: string | null;
	videoBitrate?: string | null;
	disallowParallelEncoding?: boolean;
	audioCodec?: AudioCodec | null;
	serveUrl: string;
	concurrency?: number | string | null;
	logLevel?: LogLevel;
};

type Await<T> = T extends PromiseLike<infer U> ? U : T;

type RenderMediaResult = {
	buffer: Buffer | null;
	slowestFrames: SlowFrame[];
};

export const internalRenderMedia = ({
	proResProfile,
	crf,
	composition,
	inputProps,
	pixelFormat,
	codec,
	envVariables,
	frameRange,
	puppeteerInstance,
	outputLocation,
	onProgress,
	overwrite,
	onDownload,
	onBrowserLog,
	onStart,
	timeoutInMilliseconds,
	chromiumOptions,
	scale,
	browserExecutable,
	port,
	cancelSignal,
	muted,
	enforceAudioTrack,
	ffmpegOverride,
	audioBitrate,
	videoBitrate,
	audioCodec,
	concurrency,
	disallowParallelEncoding,
	everyNthFrame,
	imageFormat: provisionalImageFormat,
	indent,
	jpegQuality,
	numberOfGifLoops,
	onCtrlCExit,
	preferLossless,
	serveUrl,
	server: reusedServer,
	logLevel,
}: InternalRenderMediaOptions): Promise<RenderMediaResult> => {
	validateJpegQuality(jpegQuality);
	validateQualitySettings({crf, codec, videoBitrate});
	validateBitrate(audioBitrate, 'audioBitrate');
	validateBitrate(videoBitrate, 'videoBitrate');

	validateSelectedCodecAndProResCombination({
		codec,
		proResProfile,
	});
	validateSelectedPixelFormatAndCodecCombination(pixelFormat, codec);
	if (outputLocation) {
		validateOutputFilename({
			codec,
			audioCodec,
			extension: getExtensionOfFilename(outputLocation) as string,
			preferLossless,
		});
	}

	const absoluteOutputLocation = outputLocation
		? path.resolve(process.cwd(), outputLocation)
		: null;

	validateScale(scale);

	validateFfmpegOverride(ffmpegOverride);

	validateEveryNthFrame(everyNthFrame, codec);
	validateNumberOfGifLoops(numberOfGifLoops, codec);

	let stitchStage: StitchingState = 'encoding';
	let stitcherFfmpeg: ExecaChildProcess<string> | undefined;
	let preStitcher: Await<ReturnType<typeof prespawnFfmpeg>> | null = null;
	let encodedFrames = 0;
	let renderedFrames = 0;
	let renderedDoneIn: number | null = null;
	let encodedDoneIn: number | null = null;
	let cancelled = false;

	const renderStart = Date.now();

	const {estimatedUsage, freeMemory, hasEnoughMemory} =
		shouldUseParallelEncoding({
			height: composition.height,
			width: composition.width,
		});
	const parallelEncoding =
		!disallowParallelEncoding &&
		hasEnoughMemory &&
		canUseParallelEncoding(codec);

	Log.verboseAdvanced(
		{
			indent,
			logLevel,
			tag: 'renderMedia()',
		},
		'Free memory:',
		freeMemory,
		'Estimated usage parallel encoding',
		estimatedUsage
	);
	Log.verboseAdvanced(
		{
			indent,
			logLevel,
			tag: 'renderMedia()',
		},
		'Codec supports parallel rendering:',
		canUseParallelEncoding(codec)
	);
	Log.verboseAdvanced(
		{
			indent,
			logLevel,
			tag: 'renderMedia()',
		},
		'User disallowed parallel encoding:',
		Boolean(disallowParallelEncoding)
	);
	if (parallelEncoding) {
		Log.verboseAdvanced(
			{
				indent,
				logLevel,
				tag: 'renderMedia()',
			},
			'Parallel encoding is enabled.'
		);
	} else {
		Log.verboseAdvanced(
			{
				indent,
				logLevel,
				tag: 'renderMedia()',
			},
			'Parallel encoding is disabled.'
		);
	}

	const imageFormat: VideoImageFormat = isAudioCodec(codec)
		? 'none'
		: provisionalImageFormat;

	validateSelectedPixelFormatAndImageFormatCombination(
		pixelFormat,
		imageFormat
	);

	const workingDir = fs.mkdtempSync(
		path.join(os.tmpdir(), 'react-motion-render')
	);

	const preEncodedFileLocation = parallelEncoding
		? path.join(
				workingDir,
				'pre-encode.' + getFileExtensionFromCodec(codec, audioCodec)
		  )
		: null;

	if (onCtrlCExit && workingDir) {
		onCtrlCExit(() => deleteDirectory(workingDir));
	}

	validateEvenDimensionsWithCodec({
		codec,
		height: composition.height,
		scale,
		width: composition.width,
	});

	const callUpdate = () => {
		onProgress?.({
			encodedDoneIn,
			encodedFrames,
			renderedDoneIn,
			renderedFrames,
			stitchStage,
			progress:
				Math.round(
					((0.7 * renderedFrames + 0.3 * encodedFrames) /
						composition.durationInFrames) *
						100
				) / 100,
		});
	};

	const realFrameRange = getRealFrameRange(
		composition.durationInFrames,
		frameRange
	);

	const cancelRenderFrames = makeCancelSignal();
	const cancelPrestitcher = makeCancelSignal();
	const cancelStitcher = makeCancelSignal();

	cancelSignal?.(() => {
		cancelRenderFrames.cancel();
	});

	const {waitForRightTimeOfFrameToBeInserted, setFrameToStitch, waitForFinish} =
		ensureFramesInOrder(realFrameRange);

	const fps = composition.fps / everyNthFrame;
	Internals.validateFps(fps, 'in "renderMedia()"', codec === 'gif');

	const createPrestitcherIfNecessary = () => {
		if (preEncodedFileLocation) {
			preStitcher = prespawnFfmpeg({
				width: composition.width * scale,
				height: composition.height * scale,
				fps,
				outputLocation: preEncodedFileLocation,
				pixelFormat,
				codec,
				proResProfile,
				crf,
				onProgress: (frame: number) => {
					encodedFrames = frame;
					callUpdate();
				},
				logLevel,
				imageFormat,
				signal: cancelPrestitcher.cancelSignal,
				ffmpegOverride: ffmpegOverride ?? (({args}) => args),
				videoBitrate,
				indent,
			});
			stitcherFfmpeg = preStitcher.task;
		}
	};

	const waitForPrestitcherIfNecessary = async () => {
		if (stitcherFfmpeg) {
			await waitForFinish();
			stitcherFfmpeg?.stdin?.end();
			try {
				await stitcherFfmpeg;
			} catch (err) {
				throw new Error(preStitcher?.getLogs());
			}
		}
	};

	const mediaSupport = codecSupportsMedia(codec);
	const disableAudio = !mediaSupport.audio || muted;

	const slowestFrames: SlowFrame[] = [];
	let maxTime = 0;
	let minTime = 0;

	const recordFrameTime = (frameIndex: number, time: number) => {
		const frameTime: SlowFrame = {frame: frameIndex, time};

		if (time < minTime && slowestFrames.length === SLOWEST_FRAME_COUNT) {
			return;
		}

		if (time > maxTime) {
			// add at starting;
			slowestFrames.unshift(frameTime);
			maxTime = time;
		} else {
			// add frame at appropriate position
			const index = slowestFrames.findIndex(
				({time: indexTime}) => indexTime < time
			);
			slowestFrames.splice(index, 0, frameTime);
		}

		if (slowestFrames.length > SLOWEST_FRAME_COUNT) {
			slowestFrames.pop();
		}

		minTime = slowestFrames[slowestFrames.length - 1]?.time ?? minTime;
	};

	let cleanupServerFn: (force: boolean) => Promise<unknown> = () =>
		Promise.resolve(undefined);

	const happyPath = new Promise<RenderMediaResult>((resolve, reject) => {
		Promise.resolve(createPrestitcherIfNecessary())
			.then(() => {
				return makeOrReuseServer(
					reusedServer,
					{
						concurrency: getActualConcurrency(concurrency),
						indent,
						port,
						remotionRoot: findRemotionRoot(),
						logLevel,
						webpackConfigOrServeUrl: serveUrl,
					},
					{
						onDownload,
						onError: (err) => reject(err),
					}
				);
			})
			.then(({server, cleanupServer}) => {
				cleanupServerFn = cleanupServer;
				const renderFramesProc = internalRenderFrames({
					composition,
					onFrameUpdate: (
						frame: number,
						frameIndex: number,
						timeToRenderInMilliseconds
					) => {
						renderedFrames = frame;
						callUpdate();
						recordFrameTime(frameIndex, timeToRenderInMilliseconds);
					},
					concurrency,
					outputDir: parallelEncoding ? null : workingDir,
					onStart: (data) => {
						renderedFrames = 0;
						callUpdate();
						onStart?.(data);
					},
					inputProps,
					envVariables,
					imageFormat,
					jpegQuality,
					frameRange,
					puppeteerInstance,
					everyNthFrame,
					onFrameBuffer: parallelEncoding
						? async (buffer, frame) => {
								await waitForRightTimeOfFrameToBeInserted(frame);
								if (cancelled) {
									return;
								}

								const id = startPerfMeasure('piping');
								const exitStatus = preStitcher?.getExitStatus();
								if (exitStatus?.type === 'quit-successfully') {
									throw new Error(
										`FFmpeg already quit while trying to pipe frame ${frame} to it. Stderr: ${exitStatus.stderr}}`
									);
								}

								if (exitStatus?.type === 'quit-with-error') {
									throw new Error(
										`FFmpeg quit with code ${exitStatus.exitCode} while piping frame ${frame}. Stderr: ${exitStatus.stderr}}`
									);
								}

								stitcherFfmpeg?.stdin?.write(buffer);
								stopPerfMeasure(id);

								setFrameToStitch(
									Math.min(realFrameRange[1] + 1, frame + everyNthFrame)
								);
						  }
						: null,
					webpackBundleOrServeUrl: serveUrl,
<<<<<<< HEAD
					dumpBrowserLogs: isEqualOrBelowLogLevel(logLevel, 'verbose'),
=======
>>>>>>> 167ac8c4
					onBrowserLog,
					onDownload,
					timeoutInMilliseconds,
					chromiumOptions,
					scale,
					browserExecutable,
					port,
					cancelSignal: cancelRenderFrames.cancelSignal,
					muted: disableAudio,
					logLevel,
					indent,
					server,
				});

				return renderFramesProc;
			})
			.then((renderFramesReturn) => {
				return Promise.all([
					renderFramesReturn,
					waitForPrestitcherIfNecessary(),
				]);
			})
			.then(([{assetsInfo}]) => {
				renderedDoneIn = Date.now() - renderStart;
				callUpdate();

				if (absoluteOutputLocation) {
					ensureOutputDirectory(absoluteOutputLocation);
				}

				const stitchStart = Date.now();
				return Promise.all([
					internalStitchFramesToVideo({
						width: composition.width * scale,
						height: composition.height * scale,
						fps,
						outputLocation: absoluteOutputLocation,
						preEncodedFileLocation,
						preferLossless,
						indent,
						force: overwrite,
						pixelFormat,
						codec,
						proResProfile,
						crf,
						assetsInfo,
						onProgress: (frame: number) => {
							stitchStage = 'muxing';
							encodedFrames = frame;
							callUpdate();
						},
						onDownload,
						numberOfGifLoops,
						logLevel,
						dir: workingDir,
						cancelSignal: cancelStitcher.cancelSignal,
						muted: disableAudio,
						enforceAudioTrack,
						ffmpegOverride: ffmpegOverride ?? null,
						audioBitrate,
						videoBitrate,
						audioCodec,
					}),
					stitchStart,
				]);
			})
			.then(([buffer, stitchStart]) => {
				encodedFrames = getFramesToRender(realFrameRange, everyNthFrame).length;
				encodedDoneIn = Date.now() - stitchStart;
				callUpdate();
				slowestFrames.sort((a, b) => b.time - a.time);
				const result: RenderMediaResult = {
					buffer,
					slowestFrames,
				};
				resolve(result);
			})
			.catch((err) => {
				/**
				 * When an error is thrown in renderFrames(...) (e.g., when delayRender() is used incorrectly), fs.unlinkSync(...) throws an error that the file is locked because ffmpeg is still running, and renderMedia returns it.
				 * Therefore we first kill the FFMPEG process before deleting the file
				 */
				cancelled = true;
				cancelRenderFrames.cancel();
				cancelStitcher.cancel();
				cancelPrestitcher.cancel();
				if (stitcherFfmpeg !== undefined && stitcherFfmpeg.exitCode === null) {
					const promise = new Promise<void>((res) => {
						setTimeout(() => {
							res();
						}, 2000);
						(stitcherFfmpeg as ExecaChildProcess<string>).on('close', res);
					});
					stitcherFfmpeg.kill();
					return promise.then(() => {
						reject(err);
					});
				}

				reject(err);
			})
			.finally(() => {
				if (
					preEncodedFileLocation !== null &&
					fs.existsSync(preEncodedFileLocation)
				) {
					deleteDirectory(path.dirname(preEncodedFileLocation));
				}

				// Clean temporary image frames when rendering ends or fails
				if (workingDir && fs.existsSync(workingDir)) {
					deleteDirectory(workingDir);
				}

				cleanupServerFn?.(false);
			});
	});

	return Promise.race([
		happyPath,
		new Promise<RenderMediaResult>((_resolve, reject) => {
			cancelSignal?.(() => {
				reject(new Error(cancelErrorMessages.renderMedia));
			});
		}),
	]);
};

/**
 *
 * @description Render a video from a composition
 * @see [Documentation](https://www.remotion.dev/docs/renderer/render-media)
 */
export const renderMedia = ({
	proResProfile,
	crf,
	composition,
	inputProps,
	pixelFormat,
	codec,
	envVariables,
	frameRange,
	puppeteerInstance,
	outputLocation,
	onProgress,
	overwrite,
	onDownload,
	onBrowserLog,
	onStart,
	timeoutInMilliseconds,
	chromiumOptions,
	scale,
	browserExecutable,
	port,
	cancelSignal,
	muted,
	enforceAudioTrack,
	ffmpegOverride,
	audioBitrate,
	videoBitrate,
	audioCodec,
	jpegQuality,
	concurrency,
	serveUrl,
	disallowParallelEncoding,
	everyNthFrame,
	imageFormat,
	numberOfGifLoops,
	dumpBrowserLogs,
	preferLossless,
	verbose,
	quality,
	logLevel,
}: RenderMediaOptions): Promise<RenderMediaResult> => {
	if (quality !== undefined) {
		console.warn(
			`The "quality" option has been renamed. Please use "jpegQuality" instead.`
		);
	}

	return internalRenderMedia({
		proResProfile: proResProfile ?? undefined,
		codec,
		composition,
		serveUrl,
		audioBitrate: audioBitrate ?? null,
		audioCodec: audioCodec ?? null,
		browserExecutable: browserExecutable ?? null,
		cancelSignal,
		chromiumOptions: chromiumOptions ?? {},
		concurrency: concurrency ?? null,
		crf: crf ?? null,
		disallowParallelEncoding: disallowParallelEncoding ?? false,
		enforceAudioTrack: enforceAudioTrack ?? false,
		envVariables: envVariables ?? {},
		everyNthFrame: everyNthFrame ?? 1,
		ffmpegOverride: ffmpegOverride ?? undefined,
		frameRange: frameRange ?? null,
		imageFormat: imageFormat ?? DEFAULT_VIDEO_IMAGE_FORMAT,
		inputProps: inputProps ?? {},
		jpegQuality: jpegQuality ?? quality ?? DEFAULT_JPEG_QUALITY,
		muted: muted ?? false,
		numberOfGifLoops: numberOfGifLoops ?? null,
		onBrowserLog: onBrowserLog ?? null,
		onDownload: onDownload ?? (() => undefined),
		onProgress: onProgress ?? (() => undefined),
		onStart: onStart ?? (() => undefined),
		outputLocation: outputLocation ?? null,
		overwrite: overwrite ?? DEFAULT_OVERWRITE,
		pixelFormat: pixelFormat ?? DEFAULT_PIXEL_FORMAT,
		port: port ?? null,
		puppeteerInstance: puppeteerInstance ?? undefined,
		scale: scale ?? 1,
		timeoutInMilliseconds: timeoutInMilliseconds ?? DEFAULT_TIMEOUT,
		videoBitrate: videoBitrate ?? null,
<<<<<<< HEAD
		logLevel: verbose || dumpBrowserLogs ? 'verbose' : 'info',
=======
		logLevel:
			verbose || dumpBrowserLogs ? 'verbose' : logLevel ?? getLogLevel(),
>>>>>>> 167ac8c4
		preferLossless: preferLossless ?? false,
		indent: false,
		onCtrlCExit: () => undefined,
		server: undefined,
	});
};<|MERGE_RESOLUTION|>--- conflicted
+++ resolved
@@ -59,11 +59,7 @@
 import {validateOutputFilename} from './validate-output-filename';
 import {validateScale} from './validate-scale';
 import {validateBitrate} from './validate-videobitrate';
-<<<<<<< HEAD
-import {isEqualOrBelowLogLevel, type LogLevel} from './log-level';
-=======
 import {type LogLevel} from './log-level';
->>>>>>> 167ac8c4
 
 export type StitchingState = 'encoding' | 'muxing';
 
@@ -537,10 +533,6 @@
 						  }
 						: null,
 					webpackBundleOrServeUrl: serveUrl,
-<<<<<<< HEAD
-					dumpBrowserLogs: isEqualOrBelowLogLevel(logLevel, 'verbose'),
-=======
->>>>>>> 167ac8c4
 					onBrowserLog,
 					onDownload,
 					timeoutInMilliseconds,
@@ -756,12 +748,8 @@
 		scale: scale ?? 1,
 		timeoutInMilliseconds: timeoutInMilliseconds ?? DEFAULT_TIMEOUT,
 		videoBitrate: videoBitrate ?? null,
-<<<<<<< HEAD
-		logLevel: verbose || dumpBrowserLogs ? 'verbose' : 'info',
-=======
 		logLevel:
 			verbose || dumpBrowserLogs ? 'verbose' : logLevel ?? getLogLevel(),
->>>>>>> 167ac8c4
 		preferLossless: preferLossless ?? false,
 		indent: false,
 		onCtrlCExit: () => undefined,
