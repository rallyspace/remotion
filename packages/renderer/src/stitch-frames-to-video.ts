import {cpSync, promises} from 'node:fs';
import path from 'node:path';
import type {TRenderAsset} from 'remotion/no-react';
import {VERSION} from 'remotion/version';
import {calculateAssetPositions} from './assets/calculate-asset-positions';
import {convertAssetsToFileUrls} from './assets/convert-assets-to-file-urls';
import type {RenderMediaOnDownload} from './assets/download-and-map-assets-to-file';
import {markAllAssetsAsDownloaded} from './assets/download-and-map-assets-to-file';
import type {DownloadMap, RenderAssetInfo} from './assets/download-map';
import {cleanDownloadMap} from './assets/download-map';
import type {Assets} from './assets/types';
import type {AudioCodec} from './audio-codec';
import {getDefaultAudioCodec} from './audio-codec';
import {callFfNative} from './call-ffmpeg';
import type {Codec} from './codec';
import {DEFAULT_CODEC} from './codec';
import {codecSupportsMedia} from './codec-supports-media';
import {convertNumberOfGifLoopsToFfmpegSyntax} from './convert-number-of-gif-loops-to-ffmpeg';
import {validateQualitySettings} from './crf';
import {deleteDirectory} from './delete-directory';
import {generateFfmpegArgs} from './ffmpeg-args';
import type {FfmpegOverrideFn} from './ffmpeg-override';
import {findRemotionRoot} from './find-closest-package-json';
import {getFileExtensionFromCodec} from './get-extension-from-codec';
import {getProResProfileName} from './get-prores-profile-name';
import type {LogLevel} from './log-level';
import {Log} from './logger';
import type {CancelSignal} from './make-cancel-signal';
import {cancelErrorMessages} from './make-cancel-signal';
import {mergeAudioTrack} from './merge-audio-track';
import type {ColorSpace} from './options/color-space';
import type {X264Preset} from './options/x264-preset';
import {parseFfmpegProgress} from './parse-ffmpeg-progress';
import type {PixelFormat} from './pixel-format';
import {
	DEFAULT_PIXEL_FORMAT,
	validateSelectedPixelFormatAndCodecCombination,
} from './pixel-format';
import {preprocessAudioTrack} from './preprocess-audio-track';
import type {ProResProfile} from './prores-profile';
import {validateSelectedCodecAndProResCombination} from './prores-profile';
import {truthy} from './truthy';
import {validateDimension, validateFps} from './validate';
import {validateEvenDimensionsWithCodec} from './validate-even-dimensions-with-codec';
import {validateBitrate} from './validate-videobitrate';

type InternalStitchFramesToVideoOptions = {
	audioBitrate: string | null;
	videoBitrate: string | null;
	encodingMaxRate: string | null;
	encodingBufferSize: string | null;
	fps: number;
	width: number;
	height: number;
	outputLocation: string | null;
	force: boolean;
	assetsInfo: RenderAssetInfo;
	pixelFormat: PixelFormat;
	numberOfGifLoops: number | null;
	codec: Codec;
	audioCodec: AudioCodec | null;
	crf: number | null;
	onProgress?: null | ((progress: number) => void);
	onDownload: undefined | RenderMediaOnDownload;
	proResProfile: undefined | ProResProfile;
	logLevel: LogLevel;
	cancelSignal: CancelSignal | null;
	preEncodedFileLocation: string | null;
	preferLossless: boolean;
	indent: boolean;
	muted: boolean;
	x264Preset: X264Preset | null;
	enforceAudioTrack: boolean;
	ffmpegOverride: null | FfmpegOverrideFn;
	colorSpace: ColorSpace;
	binariesDirectory: string | null;
};

export type StitchFramesToVideoOptions = {
	audioBitrate?: string | null;
	videoBitrate?: string | null;
	encodingMaxRate?: string | null;
	encodingBufferSize?: string | null;
	fps: number;
	width: number;
	height: number;
	outputLocation?: string | null;
	force: boolean;
	assetsInfo: RenderAssetInfo;
	pixelFormat?: PixelFormat;
	numberOfGifLoops?: number | null;
	codec?: Codec;
	audioCodec?: AudioCodec | null;
	crf?: number | null;
	onProgress?: (progress: number) => void;
	onDownload?: RenderMediaOnDownload;
	proResProfile?: ProResProfile;
	verbose?: boolean;
	cancelSignal?: CancelSignal;
	muted?: boolean;
	enforceAudioTrack?: boolean;
	ffmpegOverride?: FfmpegOverrideFn;
	x264Preset?: X264Preset | null;
	colorSpace?: ColorSpace;
	binariesDirectory?: string | null;
};

type ReturnType = Promise<Buffer | null>;

const getAssetsData = async ({
	assets,
	onDownload,
	fps,
	expectedFrames,
	logLevel,
	onProgress,
	downloadMap,
	remotionRoot,
	indent,
	binariesDirectory,
}: {
	assets: TRenderAsset[][];
	onDownload: RenderMediaOnDownload | undefined;
	fps: number;
	expectedFrames: number;
	logLevel: LogLevel;
	onProgress: (progress: number) => void;
	downloadMap: DownloadMap;
	remotionRoot: string;
	indent: boolean;
	binariesDirectory: string | null;
}): Promise<string> => {
	const fileUrlAssets = await convertAssetsToFileUrls({
		assets,
		onDownload: onDownload ?? (() => () => undefined),
		downloadMap,
		indent,
		logLevel,
	});

	markAllAssetsAsDownloaded(downloadMap);
	const assetPositions: Assets = calculateAssetPositions(fileUrlAssets);

	Log.verbose(
		{indent, logLevel, tag: 'audio'},
		'asset positions',
		JSON.stringify(assetPositions),
	);

	const preprocessProgress = new Array(assetPositions.length).fill(0);

	const updateProgress = () => {
		onProgress(
			preprocessProgress.reduce((a, b) => a + b, 0) / assetPositions.length,
		);
	};

	const preprocessed = (
		await Promise.all(
			assetPositions.map(async (asset, index) => {
				const filterFile = path.join(downloadMap.audioMixing, `${index}.wav`);
				const result = await preprocessAudioTrack({
					outName: filterFile,
					asset,
					expectedFrames,
					fps,
					downloadMap,
					indent,
					logLevel,
					binariesDirectory,
				});
				preprocessProgress[index] = 1;
				updateProgress();
				return result;
			}),
		)
	).filter(truthy);

	const outName = path.join(downloadMap.audioPreprocessing, `audio.aac`);

	await mergeAudioTrack({
		files: preprocessed,
		outName,
		numberOfSeconds: Number((expectedFrames / fps).toFixed(3)),
		downloadMap,
		remotionRoot,
		indent,
		logLevel,
<<<<<<< HEAD
		forceLossless: false,
=======
		binariesDirectory,
>>>>>>> 23f07cec
	});

	onProgress(1);

	deleteDirectory(downloadMap.audioMixing);
	preprocessed.forEach((p) => {
		deleteDirectory(p.outName);
	});

	return outName;
};

const innerStitchFramesToVideo = async (
	{
		assetsInfo,
		audioBitrate,
		audioCodec,
		cancelSignal,
		codec,
		crf,
		enforceAudioTrack,
		ffmpegOverride,
		force,
		fps,
		height,
		indent,
		muted,
		onDownload,
		outputLocation,
		pixelFormat,
		preEncodedFileLocation,
		preferLossless,
		proResProfile,
		logLevel,
		videoBitrate,
		encodingMaxRate,
		encodingBufferSize,
		width,
		numberOfGifLoops,
		onProgress,
		x264Preset,
		colorSpace,
		binariesDirectory,
	}: InternalStitchFramesToVideoOptions,
	remotionRoot: string,
): Promise<ReturnType> => {
	validateDimension(height, 'height', 'passed to `stitchFramesToVideo()`');
	validateDimension(width, 'width', 'passed to `stitchFramesToVideo()`');
	validateEvenDimensionsWithCodec({
		width,
		height,
		codec,
		scale: 1,
		wantsImageSequence: false,
	});
	validateSelectedCodecAndProResCombination({
		codec,
		proResProfile,
	});

	validateBitrate(audioBitrate, 'audioBitrate');
	validateBitrate(videoBitrate, 'videoBitrate');
	validateBitrate(encodingMaxRate, 'encodingMaxRate');
	// encodingBufferSize is not a bitrate but need to be validated using the same format
	validateBitrate(encodingBufferSize, 'encodingBufferSize');
	validateFps(fps, 'in `stitchFramesToVideo()`', false);
	assetsInfo.downloadMap.preventCleanup();

	const proResProfileName = getProResProfileName(codec, proResProfile);

	const mediaSupport = codecSupportsMedia(codec);

	const shouldRenderAudio =
		mediaSupport.audio &&
		(assetsInfo.assets.flat(1).length > 0 || enforceAudioTrack) &&
		!muted;

	const shouldRenderVideo = mediaSupport.video;

	if (!shouldRenderAudio && !shouldRenderVideo) {
		throw new Error(
			'The output format has neither audio nor video. This can happen if you are rendering an audio codec and the output file has no audio or the muted flag was passed.',
		);
	}

	// Explanation: https://github.com/remotion-dev/remotion/issues/1647
	const resolvedAudioCodec = preferLossless
		? getDefaultAudioCodec({codec, preferLossless: true})
		: audioCodec ?? getDefaultAudioCodec({codec, preferLossless: false});

	const tempFile = outputLocation
		? null
		: path.join(
				assetsInfo.downloadMap.stitchFrames,
				`out.${getFileExtensionFromCodec(codec, resolvedAudioCodec)}`,
			);

	Log.verbose(
		{
			indent,
			logLevel,
			tag: 'stitchFramesToVideo()',
		},
		'audioCodec',
		resolvedAudioCodec,
	);
	Log.verbose(
		{
			indent,
			logLevel,
			tag: 'stitchFramesToVideo()',
		},
		'pixelFormat',
		pixelFormat,
	);
	Log.verbose(
		{
			indent,
			logLevel,
			tag: 'stitchFramesToVideo()',
		},
		'codec',
		codec,
	);
	Log.verbose(
		{
			indent,
			logLevel,
			tag: 'stitchFramesToVideo()',
		},
		'shouldRenderAudio',
		shouldRenderAudio,
	);
	Log.verbose(
		{
			indent,
			logLevel,
			tag: 'stitchFramesToVideo()',
		},
		'shouldRenderVideo',
		shouldRenderVideo,
	);

	validateQualitySettings({
		crf,
		codec,
		videoBitrate,
		encodingMaxRate,
		encodingBufferSize,
	});
	validateSelectedPixelFormatAndCodecCombination(pixelFormat, codec);

	const expectedFrames = assetsInfo.assets.length;

	const updateProgress = (muxProgress: number) => {
		onProgress?.(muxProgress);
	};

	const audio = shouldRenderAudio
		? await getAssetsData({
				assets: assetsInfo.assets,
				onDownload,
				fps,
				expectedFrames,
				logLevel,
				onProgress: () => updateProgress(0),
				downloadMap: assetsInfo.downloadMap,
				remotionRoot,
				indent,
				binariesDirectory,
			})
		: null;

	if (mediaSupport.audio && !mediaSupport.video) {
		if (!resolvedAudioCodec) {
			throw new TypeError(
				'exporting audio but has no audio codec name. Report this in the Remotion repo.',
			);
		}

<<<<<<< HEAD
		cpSync(audio as string, outputLocation ?? (tempFile as string));
=======
		const ffmpegTask = callFf({
			bin: 'ffmpeg',
			args: [
				'-i',
				audio,
				'-c:a',
				mapAudioCodecToFfmpegAudioCodecName(resolvedAudioCodec),
				'-b:a',
				audioBitrate ?? '320k',
				force ? '-y' : null,
				outputLocation ?? tempFile,
			].filter(NoReactInternals.truthy),
			indent,
			logLevel,
			binariesDirectory,
		});

		cancelSignal?.(() => {
			ffmpegTask.kill();
		});
		await ffmpegTask;
>>>>>>> 23f07cec
		onProgress?.(expectedFrames);
		if (audio) {
			deleteDirectory(path.dirname(audio));
		}

		const file = await new Promise<Buffer | null>((resolve, reject) => {
			if (tempFile) {
				promises
					.readFile(tempFile)
					.then((f) => {
						return resolve(f);
					})
					.catch((e) => reject(e));
			} else {
				resolve(null);
			}
		});
		deleteDirectory(assetsInfo.downloadMap.stitchFrames);

		return Promise.resolve(file);
	}

	const ffmpegArgs = [
		...(preEncodedFileLocation
			? [['-i', preEncodedFileLocation]]
			: [
					['-r', String(fps)],
					['-f', 'image2'],
					['-s', `${width}x${height}`],
					['-start_number', String(assetsInfo.firstFrameIndex)],
					['-i', assetsInfo.imageSequenceName],
					codec === 'gif'
						? ['-filter_complex', 'split[v],palettegen,[v]paletteuse']
						: null,
				]),
		audio ? ['-i', audio] : null,
		numberOfGifLoops === null
			? null
			: ['-loop', convertNumberOfGifLoopsToFfmpegSyntax(numberOfGifLoops)],
		...generateFfmpegArgs({
			codec,
			crf,
			videoBitrate,
			encodingMaxRate,
			encodingBufferSize,
			hasPreencoded: Boolean(preEncodedFileLocation),
			proResProfileName,
			pixelFormat,
			x264Preset,
			colorSpace,
		}),
		codec === 'h264' ? ['-movflags', 'faststart'] : null,
		resolvedAudioCodec ? ['-c:a', 'copy'] : null,
		// Ignore metadata that may come from remote media
		['-map_metadata', '-1'],
		['-metadata', `comment=Made with Remotion ${VERSION}`],
		force ? '-y' : null,
		outputLocation ?? tempFile,
	];

	const ffmpegString = ffmpegArgs.flat(2).filter(Boolean) as string[];
	const finalFfmpegString = ffmpegOverride
		? ffmpegOverride({type: 'stitcher', args: ffmpegString})
		: ffmpegString;

	Log.verbose(
		{
			indent: indent ?? false,
			logLevel,
			tag: 'stitchFramesToVideo()',
		},
		'Generated final FFMPEG command:',
	);
	Log.verbose(
		{
			indent,
			logLevel,
			tag: 'stitchFramesToVideo()',
		},
		finalFfmpegString.join(' '),
	);

	const task = callFfNative({
		bin: 'ffmpeg',
		args: finalFfmpegString,
		indent,
		logLevel,
		binariesDirectory,
	});
	cancelSignal?.(() => {
		task.kill();
	});
	let ffmpegStderr = '';
	let isFinished = false;

	task.stderr?.on('data', (data: Buffer) => {
		const str = data.toString();
		ffmpegStderr += str;
		if (onProgress) {
			const parsed = parseFfmpegProgress(str, fps);
			// FFMPEG bug: In some cases, FFMPEG does hang after it is finished with it's job
			// Example repo: https://github.com/JonnyBurger/ffmpeg-repro (access can be given upon request)
			if (parsed !== undefined) {
				// If two times in a row the finishing frame is logged, we quit the render
				if (parsed === expectedFrames) {
					if (isFinished) {
						task.stdin?.write('q');
					} else {
						isFinished = true;
					}
				}

				updateProgress(parsed);
			}
		}
	});

	return new Promise<Buffer | null>((resolve, reject) => {
		task.once('close', (code, signal) => {
			if (code === 0) {
				assetsInfo.downloadMap.allowCleanup();

				if (tempFile === null) {
					cleanDownloadMap(assetsInfo.downloadMap);
					return resolve(null);
				}

				promises
					.readFile(tempFile)
					.then((f) => {
						resolve(f);
					})
					.catch((e) => {
						reject(e);
					})
					.finally(() => {
						cleanDownloadMap(assetsInfo.downloadMap);
					});
			} else {
				reject(
					new Error(
						`FFmpeg quit with code ${code} ${
							signal ? `(${signal})` : ''
						} The FFmpeg output was ${ffmpegStderr}`,
					),
				);
			}
		});
	});
};

export const internalStitchFramesToVideo = async (
	options: InternalStitchFramesToVideoOptions,
): Promise<Buffer | null> => {
	const remotionRoot = findRemotionRoot();
	const task = await innerStitchFramesToVideo(options, remotionRoot);

	return Promise.race([
		task,
		new Promise<Buffer | null>((_resolve, reject) => {
			options.cancelSignal?.(() => {
				reject(new Error(cancelErrorMessages.stitchFramesToVideo));
			});
		}),
	]);
};

/**
 * @description Takes a series of images and audio information generated by renderFrames() and encodes it to a video.
 * @see [Documentation](https://www.remotion.dev/docs/renderer/stitch-frames-to-video)
 */
export const stitchFramesToVideo = ({
	assetsInfo,
	force,
	fps,
	height,
	width,
	audioBitrate,
	audioCodec,
	cancelSignal,
	codec,
	crf,
	enforceAudioTrack,
	ffmpegOverride,
	muted,
	numberOfGifLoops,
	onDownload,
	onProgress,
	outputLocation,
	pixelFormat,
	proResProfile,
	verbose,
	videoBitrate,
	encodingMaxRate,
	encodingBufferSize,
	x264Preset,
	colorSpace,
	binariesDirectory,
}: StitchFramesToVideoOptions): Promise<Buffer | null> => {
	return internalStitchFramesToVideo({
		assetsInfo,
		audioBitrate: audioBitrate ?? null,
		encodingMaxRate: encodingMaxRate ?? null,
		encodingBufferSize: encodingBufferSize ?? null,
		audioCodec: audioCodec ?? null,
		cancelSignal: cancelSignal ?? null,
		codec: codec ?? DEFAULT_CODEC,
		crf: crf ?? null,
		enforceAudioTrack: enforceAudioTrack ?? false,
		ffmpegOverride: ffmpegOverride ?? null,
		force,
		fps,
		height,
		indent: false,
		muted: muted ?? false,
		numberOfGifLoops: numberOfGifLoops ?? null,
		onDownload: onDownload ?? undefined,
		onProgress,
		outputLocation: outputLocation ?? null,
		pixelFormat: pixelFormat ?? DEFAULT_PIXEL_FORMAT,
		proResProfile,
		logLevel: verbose ? 'verbose' : 'info',
		videoBitrate: videoBitrate ?? null,
		width,
		preEncodedFileLocation: null,
		preferLossless: false,
		x264Preset: x264Preset ?? null,
		colorSpace: colorSpace ?? 'default',
		binariesDirectory: binariesDirectory ?? null,
	});
};<|MERGE_RESOLUTION|>--- conflicted
+++ resolved
@@ -186,11 +186,8 @@
 		remotionRoot,
 		indent,
 		logLevel,
-<<<<<<< HEAD
 		forceLossless: false,
-=======
 		binariesDirectory,
->>>>>>> 23f07cec
 	});
 
 	onProgress(1);
@@ -371,31 +368,7 @@
 			);
 		}
 
-<<<<<<< HEAD
 		cpSync(audio as string, outputLocation ?? (tempFile as string));
-=======
-		const ffmpegTask = callFf({
-			bin: 'ffmpeg',
-			args: [
-				'-i',
-				audio,
-				'-c:a',
-				mapAudioCodecToFfmpegAudioCodecName(resolvedAudioCodec),
-				'-b:a',
-				audioBitrate ?? '320k',
-				force ? '-y' : null,
-				outputLocation ?? tempFile,
-			].filter(NoReactInternals.truthy),
-			indent,
-			logLevel,
-			binariesDirectory,
-		});
-
-		cancelSignal?.(() => {
-			ffmpegTask.kill();
-		});
-		await ffmpegTask;
->>>>>>> 23f07cec
 		onProgress?.(expectedFrames);
 		if (audio) {
 			deleteDirectory(path.dirname(audio));
