import execa from 'execa';
import {downloadFile} from './assets/download-file';
import {cleanDownloadMap, makeDownloadMap} from './assets/download-map';
import {getDefaultAudioCodec, validAudioCodecs} from './audio-codec';
import {DEFAULT_BROWSER} from './browser';
import {DEFAULT_TIMEOUT} from './browser/TimeoutSettings';
import {canUseParallelEncoding} from './can-use-parallel-encoding';
import {checkNodeVersionAndWarnAboutRosetta} from './check-apple-silicon';
import {DEFAULT_CODEC, validCodecs} from './codec';
import {combineVideos} from './combine-videos';
import {convertToPositiveFrameIndex} from './convert-to-positive-frame-index';
import {deleteDirectory} from './delete-directory';
import {ensureOutputDirectory} from './ensure-output-directory';
import {symbolicateError} from './error-handling/symbolicate-error';
import {SymbolicateableError} from './error-handling/symbolicateable-error';
import {
	ffmpegHasFeature,
	getExecutableBinary,
	getFfmpegVersion,
} from './ffmpeg-flags';
import {defaultFileExtensionMap, supportedAudioCodecs} from './file-extensions';
import {findRemotionRoot} from './find-closest-package-json';
import {validateFrameRange} from './frame-range';
import {getActualConcurrency} from './get-concurrency';
import {getFramesToRender} from './get-duration-from-frame-range';
import {
	defaultCodecsForFileExtension,
	getFileExtensionFromCodec,
	makeFileExtensionMap,
} from './get-extension-from-codec';
import {getExtensionOfFilename} from './get-extension-of-filename';
import {getRealFrameRange} from './get-frame-to-render';
import {ensureLocalBrowser} from './get-local-browser-executable';
import {getDesiredPort} from './get-port';
import {validImageFormats} from './image-format';
import {isAudioCodec} from './is-audio-codec';
import {isServeUrl} from './is-serve-url';
import {isEqualOrBelowLogLevel, isValidLogLevel, logLevels} from './log-level';
import {mimeContentType, mimeLookup} from './mime-types';
import {killAllBrowsers} from './open-browser';
import {parseStack} from './parse-browser-error-stack';
import * as perf from './perf';
import {DEFAULT_PIXEL_FORMAT, validPixelFormats} from './pixel-format';
import {validateQuality} from './quality';
import {isPathInside} from './serve-handler/is-path-inside';
import {serveStatic} from './serve-static';
import {tmpDir} from './tmp-dir';
import {
	getMaxConcurrency,
	getMinConcurrency,
	validateConcurrency,
} from './validate-concurrency';
import {validateEvenDimensionsWithCodec} from './validate-even-dimensions-with-codec';
import {validateFfmpeg} from './validate-ffmpeg';
import {validateFrame} from './validate-frame';
import {
	DEFAULT_OPENGL_RENDERER,
	validateOpenGlRenderer,
} from './validate-opengl-renderer';
import {validatePuppeteerTimeout} from './validate-puppeteer-timeout';
import {validateBitrate} from './validate-videobitrate';
import {
	registerErrorSymbolicationLock,
	unlockErrorSymbolicationLock,
} from './wait-for-symbolication-error-to-be-done';
export type {RenderMediaOnDownload} from './assets/download-and-map-assets-to-file';
export type {DownloadMap} from './assets/download-map';
export {AudioCodec} from './audio-codec';
export {Browser} from './browser';
export {BrowserExecutable} from './browser-executable';
export {BrowserLog} from './browser-log';
export {Codec, CodecOrUndefined} from './codec';
export {Crf} from './crf';
export {
	ensureFfmpeg,
	EnsureFfmpegOptions,
	ensureFfprobe,
} from './ensure-ffmpeg';
export {ErrorWithStackFrame} from './error-handling/handle-javascript-exception';
export {FfmpegExecutable} from './ffmpeg-executable';
export {FfmpegVersion} from './ffmpeg-flags';
export type {FfmpegOverrideFn} from './ffmpeg-override';
export {FileExtension} from './file-extensions';
export {FrameRange} from './frame-range';
export {getCanExtractFramesFast} from './get-can-extract-frames-fast';
export {getCompositions} from './get-compositions';
export {getActualConcurrency} from './get-concurrency';
export {
	ImageFormat,
	StillImageFormat,
	validateSelectedPixelFormatAndImageFormatCombination,
	validImageFormats,
} from './image-format';
export type {LogLevel} from './log-level';
export {CancelSignal, makeCancelSignal} from './make-cancel-signal';
export {openBrowser} from './open-browser';
export type {ChromiumOptions} from './open-browser';
export {PixelFormat} from './pixel-format';
export {ProResProfile} from './prores-profile';
export {renderFrames} from './render-frames';
export {
	OnSlowestFrames,
	renderMedia,
	RenderMediaOnProgress,
	RenderMediaOptions,
	SlowFrame,
	StitchingState,
} from './render-media';
export {renderStill, RenderStillOptions} from './render-still';
export {StitcherOptions, stitchFramesToVideo} from './stitch-frames-to-video';
export {SymbolicatedStackFrame} from './symbolicate-stacktrace';
export {OnStartData, RenderFramesOutput} from './types';
export {OpenGlRenderer} from './validate-opengl-renderer';
export {validateOutputFilename} from './validate-output-filename';

export const RenderInternals = {
	ensureLocalBrowser,
	ffmpegHasFeature,
	getActualConcurrency,
	validateFfmpeg,
	serveStatic,
	validateEvenDimensionsWithCodec,
	getFileExtensionFromCodec,
	tmpDir,
	deleteDirectory,
	isServeUrl,
	ensureOutputDirectory,
	getRealFrameRange,
	validatePuppeteerTimeout,
	downloadFile,
	killAllBrowsers,
	parseStack,
	symbolicateError,
	SymbolicateableError,
	getFramesToRender,
	getExtensionOfFilename,
	getDesiredPort,
	isPathInside,
	execa,
	registerErrorSymbolicationLock,
	unlockErrorSymbolicationLock,
	canUseParallelEncoding,
	mimeContentType,
	mimeLookup,
	validateConcurrency,
	validPixelFormats,
	DEFAULT_BROWSER,
	validateFrameRange,
	DEFAULT_OPENGL_RENDERER,
	validateOpenGlRenderer,
	validImageFormats,
	validCodecs,
	DEFAULT_PIXEL_FORMAT,
	validateQuality,
	validateFrame,
	DEFAULT_TIMEOUT,
	DEFAULT_CODEC,
	isAudioCodec,
	logLevels,
	isEqualOrBelowLogLevel,
	isValidLogLevel,
	perf,
	makeDownloadMap,
	cleanDownloadMap,
	convertToPositiveFrameIndex,
	findRemotionRoot,
	getExecutableBinary,
	validateBitrate,
	getFfmpegVersion,
	combineVideos,
<<<<<<< HEAD
	getMinConcurrency,
	getMaxConcurrency,
=======
	getDefaultAudioCodec,
	validAudioCodecs,
	defaultFileExtensionMap,
	supportedAudioCodecs,
	makeFileExtensionMap,
	defaultCodecsForFileExtension,
>>>>>>> 78e8831e
};

// Warn of potential performance issues with Apple Silicon (M1 chip under Rosetta)
checkNodeVersionAndWarnAboutRosetta();<|MERGE_RESOLUTION|>--- conflicted
+++ resolved
@@ -168,17 +168,14 @@
 	validateBitrate,
 	getFfmpegVersion,
 	combineVideos,
-<<<<<<< HEAD
 	getMinConcurrency,
 	getMaxConcurrency,
-=======
 	getDefaultAudioCodec,
 	validAudioCodecs,
 	defaultFileExtensionMap,
 	supportedAudioCodecs,
 	makeFileExtensionMap,
 	defaultCodecsForFileExtension,
->>>>>>> 78e8831e
 };
 
 // Warn of potential performance issues with Apple Silicon (M1 chip under Rosetta)
