import execa from 'execa';
import fs from 'fs';
import os from 'os';
import path from 'path';
import {
	Codec,
	ImageFormat,
	Internals,
	PixelFormat,
	ProResProfile,
	RenderAssetInfo,
} from 'remotion';
import {assetsToFfmpegInputs} from './assets-to-ffmpeg-inputs';
import {calculateAssetPositions} from './assets/calculate-asset-positions';
import {convertAssetsToFileUrls} from './assets/convert-assets-to-file-urls';
import {markAllAssetsAsDownloaded} from './assets/download-and-map-assets-to-file';
import {getAssetAudioDetails} from './assets/get-asset-audio-details';
import {calculateFfmpegFilters} from './calculate-ffmpeg-filters';
import {createFfmpegComplexFilter} from './create-ffmpeg-complex-filter';
import {getAudioCodecName} from './get-audio-codec-name';
import {getCodecName} from './get-codec-name';
import {getFrameInfo} from './get-frame-number-length';
import {getProResProfileName} from './get-prores-profile-name';
import {DEFAULT_IMAGE_FORMAT} from './image-format';
import {parseFfmpegProgress} from './parse-ffmpeg-progress';
import {resolveAssetSrc} from './resolve-asset-src';
import {validateFfmpeg} from './validate-ffmpeg';

const makeAssetsDownloadTmpDir = (): Promise<string> => {
	return fs.promises.mkdtemp(path.join(os.tmpdir(), 'remotion-assets-dir'));
};

// eslint-disable-next-line complexity
export const stitchFramesToVideo = async (options: {
	dir: string;
	fps: number;
	width: number;
	height: number;
	outputLocation: string;
	force: boolean;
	assetsInfo: RenderAssetInfo;
	// TODO: Let's make this parameter mandatory in the next major release
	imageFormat?: ImageFormat;
	pixelFormat?: PixelFormat;
	codec?: Codec;
	crf?: number;
	// TODO: Do we want a parallelism flag for stitcher?
	parallelism?: number | null;
	onProgress?: (progress: number) => void;
	onDownload?: (src: string) => void;
	proResProfile?: ProResProfile;
	verbose?: boolean;
	downloadDir?: string;
}): Promise<void> => {
	Internals.validateDimension(
		options.height,
		'height',
		'passed to `stitchFramesToVideo()`'
	);
	Internals.validateDimension(
		options.width,
		'width',
		'passed to `stitchFramesToVideo()`'
	);
	Internals.validateFps(options.fps, 'passed to `stitchFramesToVideo()`');
	const codec = options.codec ?? Internals.DEFAULT_CODEC;
	const crf = options.crf ?? Internals.getDefaultCrfForCodec(codec);
	const imageFormat = options.imageFormat ?? DEFAULT_IMAGE_FORMAT;
	const pixelFormat = options.pixelFormat ?? Internals.DEFAULT_PIXEL_FORMAT;
	await validateFfmpeg();

	const encoderName = getCodecName(codec);
	const audioCodecName = getAudioCodecName(codec);
	const proResProfileName = getProResProfileName(codec, options.proResProfile);

	const isAudioOnly = encoderName === null;
	const supportsCrf = encoderName && codec !== 'prores';

	if (options.verbose) {
		console.log('[verbose] encoder', encoderName);
		console.log('[verbose] audioCodec', audioCodecName);
		console.log('[verbose] pixelFormat', pixelFormat);
		console.log('[verbose] imageFormat', imageFormat);
		if (supportsCrf) {
			console.log('[verbose] crf', crf);
		}

		console.log('[verbose] codec', codec);
		console.log('[verbose] isAudioOnly', isAudioOnly);
		console.log('[verbose] proResProfileName', proResProfileName);
	}

	Internals.validateSelectedCrfAndCodecCombination(crf, codec);
	Internals.validateSelectedPixelFormatAndImageFormatCombination(
		pixelFormat,
		imageFormat
	);
	Internals.validateSelectedPixelFormatAndCodecCombination(pixelFormat, codec);

	const [frameInfo, fileUrlAssets] = await Promise.all([
		getFrameInfo({
			dir: options.dir,
			isAudioOnly,
		}),
		convertAssetsToFileUrls({
			assets: options.assetsInfo.assets,
			downloadDir: options.downloadDir ?? (await makeAssetsDownloadTmpDir()),
			onDownload: options.onDownload ?? (() => undefined),
			webpackBundle: options.assetsInfo.bundleDir,
		}),
	]);

	markAllAssetsAsDownloaded();
	const assetPositions = calculateAssetPositions(fileUrlAssets);

	const assetPaths = assetPositions.map((asset) => resolveAssetSrc(asset.src));

	const assetAudioDetails = await getAssetAudioDetails({
		assetPaths,
		parallelism: options.parallelism,
	});

	const filters = calculateFfmpegFilters({
		assetAudioDetails,
		assetPositions,
		fps: options.fps,
		videoTrackCount: isAudioOnly ? 0 : 1,
	});
	if (options.verbose) {
		console.log('asset positions', assetPositions);
	}

	if (options.verbose) {
		console.log('filters', filters);
	}

	const {complexFilterFlag, cleanup} = await createFfmpegComplexFilter(filters);
	const ffmpegArgs = [
		['-r', String(options.fps)],
		isAudioOnly ? null : ['-f', 'image2'],
		isAudioOnly ? null : ['-s', `${options.width}x${options.height}`],
		frameInfo ? ['-start_number', String(frameInfo.startNumber)] : null,
		frameInfo
			? ['-i', `element-%0${frameInfo.numberLength}d.${imageFormat}`]
			: null,
<<<<<<< HEAD
		...assetPaths.map((p) => ['-i', p]),
=======
		...assetsToFfmpegInputs({
			assets: assetPaths,
			isAudioOnly,
			fps: options.fps,
			frameCount: options.assetsInfo.assets.length,
		}),
>>>>>>> 5f2c8777
		encoderName
			? // -c:v is the same as -vcodec as -codec:video
			  // and specified the video codec.
			  ['-c:v', encoderName]
			: // If only exporting audio, we drop the video explicitly
			  ['-vn'],
		proResProfileName ? ['-profile:v', proResProfileName] : null,
		supportsCrf ? ['-crf', String(crf)] : null,
		isAudioOnly ? null : ['-pix_fmt', pixelFormat],

		// Without explicitly disabling auto-alt-ref,
		// transparent WebM generation doesn't work
		pixelFormat === 'yuva420p' ? ['-auto-alt-ref', '0'] : null,
		isAudioOnly ? null : ['-b:v', '1M'],
		audioCodecName ? ['-c:a', audioCodecName] : null,
		complexFilterFlag,
		// Ignore audio from image sequence
		isAudioOnly ? null : ['-map', '0:v'],
		options.force ? '-y' : null,
		options.outputLocation,
	];

	if (options.verbose) {
		console.log('Generated FFMPEG command:');
		console.log(ffmpegArgs);
	}

	const ffmpegString = ffmpegArgs
		.reduce<(string | null)[]>((acc, val) => acc.concat(val), [])
		.filter(Boolean) as string[];

	const task = execa('ffmpeg', ffmpegString, {cwd: options.dir});

	task.stderr?.on('data', (data: Buffer) => {
		if (options.onProgress) {
			const parsed = parseFfmpegProgress(data.toString());
			if (parsed !== undefined) {
				options.onProgress(parsed);
			}
		}
	});
	await task;
	cleanup();
};<|MERGE_RESOLUTION|>--- conflicted
+++ resolved
@@ -143,16 +143,12 @@
 		frameInfo
 			? ['-i', `element-%0${frameInfo.numberLength}d.${imageFormat}`]
 			: null,
-<<<<<<< HEAD
-		...assetPaths.map((p) => ['-i', p]),
-=======
 		...assetsToFfmpegInputs({
 			assets: assetPaths,
 			isAudioOnly,
 			fps: options.fps,
 			frameCount: options.assetsInfo.assets.length,
 		}),
->>>>>>> 5f2c8777
 		encoderName
 			? // -c:v is the same as -vcodec as -codec:video
 			  // and specified the video codec.
