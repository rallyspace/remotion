import {FrameRange} from 'remotion';

export const getFrameToRender = (
	frameRange: FrameRange | null,
	index: number
) => {
	if (typeof frameRange === 'object' && frameRange !== null) {
<<<<<<< HEAD
		// todo document change
=======
>>>>>>> f01570ac
		return index + frameRange[0];
	}

	if (typeof frameRange === 'number') {
		return frameRange;
	}

	return index;
};<|MERGE_RESOLUTION|>--- conflicted
+++ resolved
@@ -5,10 +5,6 @@
 	index: number
 ) => {
 	if (typeof frameRange === 'object' && frameRange !== null) {
-<<<<<<< HEAD
-		// todo document change
-=======
->>>>>>> f01570ac
 		return index + frameRange[0];
 	}
 
