--- conflicted
+++ resolved
@@ -1,1349 +1,1218 @@
 {
-    "_readme": [
-        "This file locks the dependencies of your project to a known state",
-        "Read more about it at https://getcomposer.org/doc/01-basic-usage.md#installing-dependencies",
-        "This file is @generated automatically"
-    ],
-<<<<<<< HEAD
-    "content-hash": "fb93150b501c9c662ae75719a6817880",
-=======
-    "content-hash": "13e96a9a4f950ff3249fb068965a7fc1",
->>>>>>> 1e97ebaf
-    "packages": [
-        {
-            "name": "aws/aws-crt-php",
-            "version": "v1.2.2",
-            "source": {
-                "type": "git",
-                "url": "https://github.com/awslabs/aws-crt-php.git",
-                "reference": "2f1dc7b7eda080498be96a4a6d683a41583030e9"
-            },
-            "dist": {
-                "type": "zip",
-                "url": "https://api.github.com/repos/awslabs/aws-crt-php/zipball/2f1dc7b7eda080498be96a4a6d683a41583030e9",
-                "reference": "2f1dc7b7eda080498be96a4a6d683a41583030e9",
-                "shasum": ""
-            },
-            "require": {
-                "php": ">=5.5"
-            },
-            "require-dev": {
-                "phpunit/phpunit": "^4.8.35||^5.6.3||^9.5",
-                "yoast/phpunit-polyfills": "^1.0"
-            },
-            "suggest": {
-                "ext-awscrt": "Make sure you install awscrt native extension to use any of the functionality."
-            },
-            "type": "library",
-            "autoload": {
-                "classmap": [
-                    "src/"
-                ]
-            },
-            "notification-url": "https://packagist.org/downloads/",
-            "license": [
-                "Apache-2.0"
-            ],
-            "authors": [
-                {
-                    "name": "AWS SDK Common Runtime Team",
-                    "email": "aws-sdk-common-runtime@amazon.com"
-                }
-            ],
-            "description": "AWS Common Runtime for PHP",
-            "homepage": "https://github.com/awslabs/aws-crt-php",
-            "keywords": [
-                "amazon",
-                "aws",
-                "crt",
-                "sdk"
-            ],
-            "support": {
-                "issues": "https://github.com/awslabs/aws-crt-php/issues",
-                "source": "https://github.com/awslabs/aws-crt-php/tree/v1.2.2"
-            },
-            "time": "2023-07-20T16:49:55+00:00"
-        },
-        {
-            "name": "aws/aws-sdk-php",
-<<<<<<< HEAD
-            "version": "3.277.4",
-            "source": {
-                "type": "git",
-                "url": "https://github.com/aws/aws-sdk-php.git",
-                "reference": "9f36e76a3e1f8c7eba8cacbfa1d5f1257cd04241"
-            },
-            "dist": {
-                "type": "zip",
-                "url": "https://api.github.com/repos/aws/aws-sdk-php/zipball/9f36e76a3e1f8c7eba8cacbfa1d5f1257cd04241",
-                "reference": "9f36e76a3e1f8c7eba8cacbfa1d5f1257cd04241",
-=======
-            "version": "3.276.4",
-            "source": {
-                "type": "git",
-                "url": "https://github.com/aws/aws-sdk-php.git",
-                "reference": "80509b932c7e8e917a5026a89bd7af1f2b34ed59"
-            },
-            "dist": {
-                "type": "zip",
-                "url": "https://api.github.com/repos/aws/aws-sdk-php/zipball/80509b932c7e8e917a5026a89bd7af1f2b34ed59",
-                "reference": "80509b932c7e8e917a5026a89bd7af1f2b34ed59",
->>>>>>> 1e97ebaf
-                "shasum": ""
-            },
-            "require": {
-                "aws/aws-crt-php": "^1.0.4",
-                "ext-json": "*",
-                "ext-pcre": "*",
-                "ext-simplexml": "*",
-                "guzzlehttp/guzzle": "^6.5.8 || ^7.4.5",
-                "guzzlehttp/promises": "^1.4.0",
-                "guzzlehttp/psr7": "^1.9.1 || ^2.4.5",
-                "mtdowling/jmespath.php": "^2.6",
-                "php": ">=5.5",
-                "psr/http-message": "^1.0"
-            },
-            "require-dev": {
-                "andrewsville/php-token-reflection": "^1.4",
-                "aws/aws-php-sns-message-validator": "~1.0",
-                "behat/behat": "~3.0",
-                "composer/composer": "^1.10.22",
-                "dms/phpunit-arraysubset-asserts": "^0.4.0",
-                "doctrine/cache": "~1.4",
-                "ext-dom": "*",
-                "ext-openssl": "*",
-                "ext-pcntl": "*",
-                "ext-sockets": "*",
-                "nette/neon": "^2.3",
-                "paragonie/random_compat": ">= 2",
-                "phpunit/phpunit": "^4.8.35 || ^5.6.3 || ^9.5",
-                "psr/cache": "^1.0",
-                "psr/simple-cache": "^1.0",
-                "sebastian/comparator": "^1.2.3 || ^4.0",
-                "yoast/phpunit-polyfills": "^1.0"
-            },
-            "suggest": {
-                "aws/aws-php-sns-message-validator": "To validate incoming SNS notifications",
-                "doctrine/cache": "To use the DoctrineCacheAdapter",
-                "ext-curl": "To send requests using cURL",
-                "ext-openssl": "Allows working with CloudFront private distributions and verifying received SNS messages",
-                "ext-sockets": "To use client-side monitoring"
-            },
-            "type": "library",
-            "extra": {
-                "branch-alias": {
-                    "dev-master": "3.0-dev"
-                }
-            },
-            "autoload": {
-                "files": [
-                    "src/functions.php"
-                ],
-                "psr-4": {
-                    "Aws\\": "src/"
-                }
-            },
-            "notification-url": "https://packagist.org/downloads/",
-            "license": [
-                "Apache-2.0"
-            ],
-            "authors": [
-                {
-                    "name": "Amazon Web Services",
-                    "homepage": "http://aws.amazon.com"
-                }
-            ],
-            "description": "AWS SDK for PHP - Use Amazon Web Services in your PHP project",
-            "homepage": "http://aws.amazon.com/sdkforphp",
-            "keywords": [
-                "amazon",
-                "aws",
-                "cloud",
-                "dynamodb",
-                "ec2",
-                "glacier",
-                "s3",
-                "sdk"
-            ],
-            "support": {
-                "forum": "https://forums.aws.amazon.com/forum.jspa?forumID=80",
-                "issues": "https://github.com/aws/aws-sdk-php/issues",
-<<<<<<< HEAD
-                "source": "https://github.com/aws/aws-sdk-php/tree/3.277.4"
-            },
-            "time": "2023-07-28T22:10:53+00:00"
-=======
-                "source": "https://github.com/aws/aws-sdk-php/tree/3.276.4"
-            },
-            "time": "2023-07-24T18:15:58+00:00"
->>>>>>> 1e97ebaf
-        },
-        {
-            "name": "graham-campbell/result-type",
-            "version": "v1.1.1",
-            "source": {
-                "type": "git",
-                "url": "https://github.com/GrahamCampbell/Result-Type.git",
-                "reference": "672eff8cf1d6fe1ef09ca0f89c4b287d6a3eb831"
-            },
-            "dist": {
-                "type": "zip",
-                "url": "https://api.github.com/repos/GrahamCampbell/Result-Type/zipball/672eff8cf1d6fe1ef09ca0f89c4b287d6a3eb831",
-                "reference": "672eff8cf1d6fe1ef09ca0f89c4b287d6a3eb831",
-                "shasum": ""
-            },
-            "require": {
-                "php": "^7.2.5 || ^8.0",
-                "phpoption/phpoption": "^1.9.1"
-            },
-            "require-dev": {
-                "phpunit/phpunit": "^8.5.32 || ^9.6.3 || ^10.0.12"
-            },
-            "type": "library",
-            "autoload": {
-                "psr-4": {
-                    "GrahamCampbell\\ResultType\\": "src/"
-                }
-            },
-            "notification-url": "https://packagist.org/downloads/",
-            "license": [
-                "MIT"
-            ],
-            "authors": [
-                {
-                    "name": "Graham Campbell",
-                    "email": "hello@gjcampbell.co.uk",
-                    "homepage": "https://github.com/GrahamCampbell"
-                }
-            ],
-            "description": "An Implementation Of The Result Type",
-            "keywords": [
-                "Graham Campbell",
-                "GrahamCampbell",
-                "Result Type",
-                "Result-Type",
-                "result"
-            ],
-            "support": {
-                "issues": "https://github.com/GrahamCampbell/Result-Type/issues",
-                "source": "https://github.com/GrahamCampbell/Result-Type/tree/v1.1.1"
-            },
-            "funding": [
-                {
-                    "url": "https://github.com/GrahamCampbell",
-                    "type": "github"
-                },
-                {
-                    "url": "https://tidelift.com/funding/github/packagist/graham-campbell/result-type",
-                    "type": "tidelift"
-                }
-            ],
-            "time": "2023-02-25T20:23:15+00:00"
-        },
-        {
-            "name": "guzzlehttp/guzzle",
-            "version": "7.7.0",
-            "source": {
-                "type": "git",
-                "url": "https://github.com/guzzle/guzzle.git",
-                "reference": "fb7566caccf22d74d1ab270de3551f72a58399f5"
-            },
-            "dist": {
-                "type": "zip",
-                "url": "https://api.github.com/repos/guzzle/guzzle/zipball/fb7566caccf22d74d1ab270de3551f72a58399f5",
-                "reference": "fb7566caccf22d74d1ab270de3551f72a58399f5",
-                "shasum": ""
-            },
-            "require": {
-                "ext-json": "*",
-                "guzzlehttp/promises": "^1.5.3 || ^2.0",
-                "guzzlehttp/psr7": "^1.9.1 || ^2.4.5",
-                "php": "^7.2.5 || ^8.0",
-                "psr/http-client": "^1.0",
-                "symfony/deprecation-contracts": "^2.2 || ^3.0"
-            },
-            "provide": {
-                "psr/http-client-implementation": "1.0"
-            },
-            "require-dev": {
-                "bamarni/composer-bin-plugin": "^1.8.1",
-                "ext-curl": "*",
-                "php-http/client-integration-tests": "dev-master#2c025848417c1135031fdf9c728ee53d0a7ceaee as 3.0.999",
-                "php-http/message-factory": "^1.1",
-                "phpunit/phpunit": "^8.5.29 || ^9.5.23",
-                "psr/log": "^1.1 || ^2.0 || ^3.0"
-            },
-            "suggest": {
-                "ext-curl": "Required for CURL handler support",
-                "ext-intl": "Required for Internationalized Domain Name (IDN) support",
-                "psr/log": "Required for using the Log middleware"
-            },
-            "type": "library",
-            "extra": {
-                "bamarni-bin": {
-                    "bin-links": true,
-                    "forward-command": false
-                }
-            },
-            "autoload": {
-                "files": [
-                    "src/functions_include.php"
-                ],
-                "psr-4": {
-                    "GuzzleHttp\\": "src/"
-                }
-            },
-            "notification-url": "https://packagist.org/downloads/",
-            "license": [
-                "MIT"
-            ],
-            "authors": [
-                {
-                    "name": "Graham Campbell",
-                    "email": "hello@gjcampbell.co.uk",
-                    "homepage": "https://github.com/GrahamCampbell"
-                },
-                {
-                    "name": "Michael Dowling",
-                    "email": "mtdowling@gmail.com",
-                    "homepage": "https://github.com/mtdowling"
-                },
-                {
-                    "name": "Jeremy Lindblom",
-                    "email": "jeremeamia@gmail.com",
-                    "homepage": "https://github.com/jeremeamia"
-                },
-                {
-                    "name": "George Mponos",
-                    "email": "gmponos@gmail.com",
-                    "homepage": "https://github.com/gmponos"
-                },
-                {
-                    "name": "Tobias Nyholm",
-                    "email": "tobias.nyholm@gmail.com",
-                    "homepage": "https://github.com/Nyholm"
-                },
-                {
-                    "name": "Márk Sági-Kazár",
-                    "email": "mark.sagikazar@gmail.com",
-                    "homepage": "https://github.com/sagikazarmark"
-                },
-                {
-                    "name": "Tobias Schultze",
-                    "email": "webmaster@tubo-world.de",
-                    "homepage": "https://github.com/Tobion"
-                }
-            ],
-            "description": "Guzzle is a PHP HTTP client library",
-            "keywords": [
-                "client",
-                "curl",
-                "framework",
-                "http",
-                "http client",
-                "psr-18",
-                "psr-7",
-                "rest",
-                "web service"
-            ],
-            "support": {
-                "issues": "https://github.com/guzzle/guzzle/issues",
-                "source": "https://github.com/guzzle/guzzle/tree/7.7.0"
-            },
-            "funding": [
-                {
-                    "url": "https://github.com/GrahamCampbell",
-                    "type": "github"
-                },
-                {
-                    "url": "https://github.com/Nyholm",
-                    "type": "github"
-                },
-                {
-                    "url": "https://tidelift.com/funding/github/packagist/guzzlehttp/guzzle",
-                    "type": "tidelift"
-                }
-            ],
-            "time": "2023-05-21T14:04:53+00:00"
-        },
-        {
-            "name": "guzzlehttp/promises",
-            "version": "1.5.3",
-            "source": {
-                "type": "git",
-                "url": "https://github.com/guzzle/promises.git",
-                "reference": "67ab6e18aaa14d753cc148911d273f6e6cb6721e"
-            },
-            "dist": {
-                "type": "zip",
-                "url": "https://api.github.com/repos/guzzle/promises/zipball/67ab6e18aaa14d753cc148911d273f6e6cb6721e",
-                "reference": "67ab6e18aaa14d753cc148911d273f6e6cb6721e",
-                "shasum": ""
-            },
-            "require": {
-                "php": ">=5.5"
-            },
-            "require-dev": {
-                "symfony/phpunit-bridge": "^4.4 || ^5.1"
-            },
-            "type": "library",
-            "autoload": {
-                "files": [
-                    "src/functions_include.php"
-                ],
-                "psr-4": {
-                    "GuzzleHttp\\Promise\\": "src/"
-                }
-            },
-            "notification-url": "https://packagist.org/downloads/",
-            "license": [
-                "MIT"
-            ],
-            "authors": [
-                {
-                    "name": "Graham Campbell",
-                    "email": "hello@gjcampbell.co.uk",
-                    "homepage": "https://github.com/GrahamCampbell"
-                },
-                {
-                    "name": "Michael Dowling",
-                    "email": "mtdowling@gmail.com",
-                    "homepage": "https://github.com/mtdowling"
-                },
-                {
-                    "name": "Tobias Nyholm",
-                    "email": "tobias.nyholm@gmail.com",
-                    "homepage": "https://github.com/Nyholm"
-                },
-                {
-                    "name": "Tobias Schultze",
-                    "email": "webmaster@tubo-world.de",
-                    "homepage": "https://github.com/Tobion"
-                }
-            ],
-            "description": "Guzzle promises library",
-            "keywords": [
-                "promise"
-            ],
-            "support": {
-                "issues": "https://github.com/guzzle/promises/issues",
-                "source": "https://github.com/guzzle/promises/tree/1.5.3"
-            },
-            "funding": [
-                {
-                    "url": "https://github.com/GrahamCampbell",
-                    "type": "github"
-                },
-                {
-                    "url": "https://github.com/Nyholm",
-                    "type": "github"
-                },
-                {
-                    "url": "https://tidelift.com/funding/github/packagist/guzzlehttp/promises",
-                    "type": "tidelift"
-                }
-            ],
-            "time": "2023-05-21T12:31:43+00:00"
-        },
-        {
-            "name": "guzzlehttp/psr7",
-            "version": "2.5.0",
-            "source": {
-                "type": "git",
-                "url": "https://github.com/guzzle/psr7.git",
-                "reference": "b635f279edd83fc275f822a1188157ffea568ff6"
-            },
-            "dist": {
-                "type": "zip",
-                "url": "https://api.github.com/repos/guzzle/psr7/zipball/b635f279edd83fc275f822a1188157ffea568ff6",
-                "reference": "b635f279edd83fc275f822a1188157ffea568ff6",
-                "shasum": ""
-            },
-            "require": {
-                "php": "^7.2.5 || ^8.0",
-                "psr/http-factory": "^1.0",
-                "psr/http-message": "^1.1 || ^2.0",
-                "ralouphie/getallheaders": "^3.0"
-            },
-            "provide": {
-                "psr/http-factory-implementation": "1.0",
-                "psr/http-message-implementation": "1.0"
-            },
-            "require-dev": {
-                "bamarni/composer-bin-plugin": "^1.8.1",
-                "http-interop/http-factory-tests": "^0.9",
-                "phpunit/phpunit": "^8.5.29 || ^9.5.23"
-            },
-            "suggest": {
-                "laminas/laminas-httphandlerrunner": "Emit PSR-7 responses"
-            },
-            "type": "library",
-            "extra": {
-                "bamarni-bin": {
-                    "bin-links": true,
-                    "forward-command": false
-                }
-            },
-            "autoload": {
-                "psr-4": {
-                    "GuzzleHttp\\Psr7\\": "src/"
-                }
-            },
-            "notification-url": "https://packagist.org/downloads/",
-            "license": [
-                "MIT"
-            ],
-            "authors": [
-                {
-                    "name": "Graham Campbell",
-                    "email": "hello@gjcampbell.co.uk",
-                    "homepage": "https://github.com/GrahamCampbell"
-                },
-                {
-                    "name": "Michael Dowling",
-                    "email": "mtdowling@gmail.com",
-                    "homepage": "https://github.com/mtdowling"
-                },
-                {
-                    "name": "George Mponos",
-                    "email": "gmponos@gmail.com",
-                    "homepage": "https://github.com/gmponos"
-                },
-                {
-                    "name": "Tobias Nyholm",
-                    "email": "tobias.nyholm@gmail.com",
-                    "homepage": "https://github.com/Nyholm"
-                },
-                {
-                    "name": "Márk Sági-Kazár",
-                    "email": "mark.sagikazar@gmail.com",
-                    "homepage": "https://github.com/sagikazarmark"
-                },
-                {
-                    "name": "Tobias Schultze",
-                    "email": "webmaster@tubo-world.de",
-                    "homepage": "https://github.com/Tobion"
-                },
-                {
-                    "name": "Márk Sági-Kazár",
-                    "email": "mark.sagikazar@gmail.com",
-                    "homepage": "https://sagikazarmark.hu"
-                }
-            ],
-            "description": "PSR-7 message implementation that also provides common utility methods",
-            "keywords": [
-                "http",
-                "message",
-                "psr-7",
-                "request",
-                "response",
-                "stream",
-                "uri",
-                "url"
-            ],
-            "support": {
-                "issues": "https://github.com/guzzle/psr7/issues",
-                "source": "https://github.com/guzzle/psr7/tree/2.5.0"
-            },
-            "funding": [
-                {
-                    "url": "https://github.com/GrahamCampbell",
-                    "type": "github"
-                },
-                {
-                    "url": "https://github.com/Nyholm",
-                    "type": "github"
-                },
-                {
-                    "url": "https://tidelift.com/funding/github/packagist/guzzlehttp/psr7",
-                    "type": "tidelift"
-                }
-            ],
-            "time": "2023-04-17T16:11:26+00:00"
-        },
-        {
-            "name": "mtdowling/jmespath.php",
-            "version": "2.6.1",
-            "source": {
-                "type": "git",
-                "url": "https://github.com/jmespath/jmespath.php.git",
-                "reference": "9b87907a81b87bc76d19a7fb2d61e61486ee9edb"
-            },
-            "dist": {
-                "type": "zip",
-                "url": "https://api.github.com/repos/jmespath/jmespath.php/zipball/9b87907a81b87bc76d19a7fb2d61e61486ee9edb",
-                "reference": "9b87907a81b87bc76d19a7fb2d61e61486ee9edb",
-                "shasum": ""
-            },
-            "require": {
-                "php": "^5.4 || ^7.0 || ^8.0",
-                "symfony/polyfill-mbstring": "^1.17"
-            },
-            "require-dev": {
-                "composer/xdebug-handler": "^1.4 || ^2.0",
-                "phpunit/phpunit": "^4.8.36 || ^7.5.15"
-            },
-            "bin": [
-                "bin/jp.php"
-            ],
-            "type": "library",
-            "extra": {
-                "branch-alias": {
-                    "dev-master": "2.6-dev"
-                }
-            },
-            "autoload": {
-                "files": [
-                    "src/JmesPath.php"
-                ],
-                "psr-4": {
-                    "JmesPath\\": "src/"
-                }
-            },
-            "notification-url": "https://packagist.org/downloads/",
-            "license": [
-                "MIT"
-            ],
-            "authors": [
-                {
-                    "name": "Michael Dowling",
-                    "email": "mtdowling@gmail.com",
-                    "homepage": "https://github.com/mtdowling"
-                }
-            ],
-            "description": "Declaratively specify how to extract elements from a JSON document",
-            "keywords": [
-                "json",
-                "jsonpath"
-            ],
-            "support": {
-                "issues": "https://github.com/jmespath/jmespath.php/issues",
-                "source": "https://github.com/jmespath/jmespath.php/tree/2.6.1"
-            },
-            "time": "2021-06-14T00:11:39+00:00"
-        },
-        {
-            "name": "phpoption/phpoption",
-            "version": "1.9.1",
-            "source": {
-                "type": "git",
-                "url": "https://github.com/schmittjoh/php-option.git",
-                "reference": "dd3a383e599f49777d8b628dadbb90cae435b87e"
-            },
-            "dist": {
-                "type": "zip",
-                "url": "https://api.github.com/repos/schmittjoh/php-option/zipball/dd3a383e599f49777d8b628dadbb90cae435b87e",
-                "reference": "dd3a383e599f49777d8b628dadbb90cae435b87e",
-                "shasum": ""
-            },
-            "require": {
-                "php": "^7.2.5 || ^8.0"
-            },
-            "require-dev": {
-                "bamarni/composer-bin-plugin": "^1.8.2",
-                "phpunit/phpunit": "^8.5.32 || ^9.6.3 || ^10.0.12"
-            },
-            "type": "library",
-            "extra": {
-                "bamarni-bin": {
-                    "bin-links": true,
-                    "forward-command": true
-                },
-                "branch-alias": {
-                    "dev-master": "1.9-dev"
-                }
-            },
-            "autoload": {
-                "psr-4": {
-                    "PhpOption\\": "src/PhpOption/"
-                }
-            },
-            "notification-url": "https://packagist.org/downloads/",
-            "license": [
-                "Apache-2.0"
-            ],
-            "authors": [
-                {
-                    "name": "Johannes M. Schmitt",
-                    "email": "schmittjoh@gmail.com",
-                    "homepage": "https://github.com/schmittjoh"
-                },
-                {
-                    "name": "Graham Campbell",
-                    "email": "hello@gjcampbell.co.uk",
-                    "homepage": "https://github.com/GrahamCampbell"
-                }
-            ],
-            "description": "Option Type for PHP",
-            "keywords": [
-                "language",
-                "option",
-                "php",
-                "type"
-            ],
-            "support": {
-                "issues": "https://github.com/schmittjoh/php-option/issues",
-                "source": "https://github.com/schmittjoh/php-option/tree/1.9.1"
-            },
-            "funding": [
-                {
-                    "url": "https://github.com/GrahamCampbell",
-                    "type": "github"
-                },
-                {
-                    "url": "https://tidelift.com/funding/github/packagist/phpoption/phpoption",
-                    "type": "tidelift"
-                }
-            ],
-            "time": "2023-02-25T19:38:58+00:00"
-        },
-        {
-            "name": "psr/http-client",
-            "version": "1.0.2",
-            "source": {
-                "type": "git",
-                "url": "https://github.com/php-fig/http-client.git",
-                "reference": "0955afe48220520692d2d09f7ab7e0f93ffd6a31"
-            },
-            "dist": {
-                "type": "zip",
-                "url": "https://api.github.com/repos/php-fig/http-client/zipball/0955afe48220520692d2d09f7ab7e0f93ffd6a31",
-                "reference": "0955afe48220520692d2d09f7ab7e0f93ffd6a31",
-                "shasum": ""
-            },
-            "require": {
-                "php": "^7.0 || ^8.0",
-                "psr/http-message": "^1.0 || ^2.0"
-            },
-            "type": "library",
-            "extra": {
-                "branch-alias": {
-                    "dev-master": "1.0.x-dev"
-                }
-            },
-            "autoload": {
-                "psr-4": {
-                    "Psr\\Http\\Client\\": "src/"
-                }
-            },
-            "notification-url": "https://packagist.org/downloads/",
-            "license": [
-                "MIT"
-            ],
-            "authors": [
-                {
-                    "name": "PHP-FIG",
-                    "homepage": "https://www.php-fig.org/"
-                }
-            ],
-            "description": "Common interface for HTTP clients",
-            "homepage": "https://github.com/php-fig/http-client",
-            "keywords": [
-                "http",
-                "http-client",
-                "psr",
-                "psr-18"
-            ],
-            "support": {
-                "source": "https://github.com/php-fig/http-client/tree/1.0.2"
-            },
-            "time": "2023-04-10T20:12:12+00:00"
-        },
-        {
-            "name": "psr/http-factory",
-            "version": "1.0.2",
-            "source": {
-                "type": "git",
-                "url": "https://github.com/php-fig/http-factory.git",
-                "reference": "e616d01114759c4c489f93b099585439f795fe35"
-            },
-            "dist": {
-                "type": "zip",
-                "url": "https://api.github.com/repos/php-fig/http-factory/zipball/e616d01114759c4c489f93b099585439f795fe35",
-                "reference": "e616d01114759c4c489f93b099585439f795fe35",
-                "shasum": ""
-            },
-            "require": {
-                "php": ">=7.0.0",
-                "psr/http-message": "^1.0 || ^2.0"
-            },
-            "type": "library",
-            "extra": {
-                "branch-alias": {
-                    "dev-master": "1.0.x-dev"
-                }
-            },
-            "autoload": {
-                "psr-4": {
-                    "Psr\\Http\\Message\\": "src/"
-                }
-            },
-            "notification-url": "https://packagist.org/downloads/",
-            "license": [
-                "MIT"
-            ],
-            "authors": [
-                {
-                    "name": "PHP-FIG",
-                    "homepage": "https://www.php-fig.org/"
-                }
-            ],
-            "description": "Common interfaces for PSR-7 HTTP message factories",
-            "keywords": [
-                "factory",
-                "http",
-                "message",
-                "psr",
-                "psr-17",
-                "psr-7",
-                "request",
-                "response"
-            ],
-            "support": {
-                "source": "https://github.com/php-fig/http-factory/tree/1.0.2"
-            },
-            "time": "2023-04-10T20:10:41+00:00"
-        },
-        {
-            "name": "psr/http-message",
-            "version": "1.1",
-            "source": {
-                "type": "git",
-                "url": "https://github.com/php-fig/http-message.git",
-                "reference": "cb6ce4845ce34a8ad9e68117c10ee90a29919eba"
-            },
-            "dist": {
-                "type": "zip",
-                "url": "https://api.github.com/repos/php-fig/http-message/zipball/cb6ce4845ce34a8ad9e68117c10ee90a29919eba",
-                "reference": "cb6ce4845ce34a8ad9e68117c10ee90a29919eba",
-                "shasum": ""
-            },
-            "require": {
-                "php": "^7.2 || ^8.0"
-            },
-            "type": "library",
-            "extra": {
-                "branch-alias": {
-                    "dev-master": "1.1.x-dev"
-                }
-            },
-            "autoload": {
-                "psr-4": {
-                    "Psr\\Http\\Message\\": "src/"
-                }
-            },
-            "notification-url": "https://packagist.org/downloads/",
-            "license": [
-                "MIT"
-            ],
-            "authors": [
-                {
-                    "name": "PHP-FIG",
-                    "homepage": "http://www.php-fig.org/"
-                }
-            ],
-            "description": "Common interface for HTTP messages",
-            "homepage": "https://github.com/php-fig/http-message",
-            "keywords": [
-                "http",
-                "http-message",
-                "psr",
-                "psr-7",
-                "request",
-                "response"
-            ],
-            "support": {
-                "source": "https://github.com/php-fig/http-message/tree/1.1"
-            },
-            "time": "2023-04-04T09:50:52+00:00"
-        },
-        {
-            "name": "ralouphie/getallheaders",
-            "version": "3.0.3",
-            "source": {
-                "type": "git",
-                "url": "https://github.com/ralouphie/getallheaders.git",
-                "reference": "120b605dfeb996808c31b6477290a714d356e822"
-            },
-            "dist": {
-                "type": "zip",
-                "url": "https://api.github.com/repos/ralouphie/getallheaders/zipball/120b605dfeb996808c31b6477290a714d356e822",
-                "reference": "120b605dfeb996808c31b6477290a714d356e822",
-                "shasum": ""
-            },
-            "require": {
-                "php": ">=5.6"
-            },
-            "require-dev": {
-                "php-coveralls/php-coveralls": "^2.1",
-                "phpunit/phpunit": "^5 || ^6.5"
-            },
-            "type": "library",
-            "autoload": {
-                "files": [
-                    "src/getallheaders.php"
-                ]
-            },
-            "notification-url": "https://packagist.org/downloads/",
-            "license": [
-                "MIT"
-            ],
-            "authors": [
-                {
-                    "name": "Ralph Khattar",
-                    "email": "ralph.khattar@gmail.com"
-                }
-            ],
-            "description": "A polyfill for getallheaders.",
-            "support": {
-                "issues": "https://github.com/ralouphie/getallheaders/issues",
-                "source": "https://github.com/ralouphie/getallheaders/tree/develop"
-            },
-            "time": "2019-03-08T08:55:37+00:00"
-        },
-        {
-            "name": "remotion/lambda",
-<<<<<<< HEAD
-            "version": "4.0.14",
-            "dist": {
-                "type": "path",
-                "url": "../lambda-php",
-                "reference": "e56d25ef51607b1c265b1984218d9d3f4c93a8bb"
-=======
-            "version": "4.0.10",
-            "dist": {
-                "type": "path",
-                "url": "../lambda-php",
-                "reference": "e9197b639c0085ec910e8e2ac61a5b3e4c8d720e"
->>>>>>> 1e97ebaf
-            },
-            "require": {
-                "aws/aws-sdk-php": "^3.269"
-            },
-            "require-dev": {
-                "phpunit/phpunit": "^10.1"
-            },
-            "type": "library",
-            "autoload": {
-                "psr-4": {
-                    "Remotion\\LambdaPhp\\": "src/"
-                }
-            },
-            "license": [
-                "proprietary"
-            ],
-            "description": "A PHP library for working with Remotion Lambda",
-            "transport-options": {
-                "relative": true
-            }
-        },
-        {
-            "name": "symfony/deprecation-contracts",
-            "version": "v3.3.0",
-            "source": {
-                "type": "git",
-                "url": "https://github.com/symfony/deprecation-contracts.git",
-                "reference": "7c3aff79d10325257a001fcf92d991f24fc967cf"
-            },
-            "dist": {
-                "type": "zip",
-                "url": "https://api.github.com/repos/symfony/deprecation-contracts/zipball/7c3aff79d10325257a001fcf92d991f24fc967cf",
-                "reference": "7c3aff79d10325257a001fcf92d991f24fc967cf",
-                "shasum": ""
-            },
-            "require": {
-                "php": ">=8.1"
-            },
-            "type": "library",
-            "extra": {
-                "branch-alias": {
-                    "dev-main": "3.4-dev"
-                },
-                "thanks": {
-                    "name": "symfony/contracts",
-                    "url": "https://github.com/symfony/contracts"
-                }
-            },
-            "autoload": {
-                "files": [
-                    "function.php"
-                ]
-            },
-            "notification-url": "https://packagist.org/downloads/",
-            "license": [
-                "MIT"
-            ],
-            "authors": [
-                {
-                    "name": "Nicolas Grekas",
-                    "email": "p@tchwork.com"
-                },
-                {
-                    "name": "Symfony Community",
-                    "homepage": "https://symfony.com/contributors"
-                }
-            ],
-            "description": "A generic function and convention to trigger deprecation notices",
-            "homepage": "https://symfony.com",
-            "support": {
-                "source": "https://github.com/symfony/deprecation-contracts/tree/v3.3.0"
-            },
-            "funding": [
-                {
-                    "url": "https://symfony.com/sponsor",
-                    "type": "custom"
-                },
-                {
-                    "url": "https://github.com/fabpot",
-                    "type": "github"
-                },
-                {
-                    "url": "https://tidelift.com/funding/github/packagist/symfony/symfony",
-                    "type": "tidelift"
-                }
-            ],
-            "time": "2023-05-23T14:45:45+00:00"
-        },
-        {
-            "name": "symfony/polyfill-ctype",
-            "version": "v1.27.0",
-            "source": {
-                "type": "git",
-                "url": "https://github.com/symfony/polyfill-ctype.git",
-                "reference": "5bbc823adecdae860bb64756d639ecfec17b050a"
-            },
-            "dist": {
-                "type": "zip",
-                "url": "https://api.github.com/repos/symfony/polyfill-ctype/zipball/5bbc823adecdae860bb64756d639ecfec17b050a",
-                "reference": "5bbc823adecdae860bb64756d639ecfec17b050a",
-                "shasum": ""
-            },
-            "require": {
-                "php": ">=7.1"
-            },
-            "provide": {
-                "ext-ctype": "*"
-            },
-            "suggest": {
-                "ext-ctype": "For best performance"
-            },
-            "type": "library",
-            "extra": {
-                "branch-alias": {
-                    "dev-main": "1.27-dev"
-                },
-                "thanks": {
-                    "name": "symfony/polyfill",
-                    "url": "https://github.com/symfony/polyfill"
-                }
-            },
-            "autoload": {
-                "files": [
-                    "bootstrap.php"
-                ],
-                "psr-4": {
-                    "Symfony\\Polyfill\\Ctype\\": ""
-                }
-            },
-            "notification-url": "https://packagist.org/downloads/",
-            "license": [
-                "MIT"
-            ],
-            "authors": [
-                {
-                    "name": "Gert de Pagter",
-                    "email": "BackEndTea@gmail.com"
-                },
-                {
-                    "name": "Symfony Community",
-                    "homepage": "https://symfony.com/contributors"
-                }
-            ],
-            "description": "Symfony polyfill for ctype functions",
-            "homepage": "https://symfony.com",
-            "keywords": [
-                "compatibility",
-                "ctype",
-                "polyfill",
-                "portable"
-            ],
-            "support": {
-                "source": "https://github.com/symfony/polyfill-ctype/tree/v1.27.0"
-            },
-            "funding": [
-                {
-                    "url": "https://symfony.com/sponsor",
-                    "type": "custom"
-                },
-                {
-                    "url": "https://github.com/fabpot",
-                    "type": "github"
-                },
-                {
-                    "url": "https://tidelift.com/funding/github/packagist/symfony/symfony",
-                    "type": "tidelift"
-                }
-            ],
-            "time": "2022-11-03T14:55:06+00:00"
-        },
-        {
-            "name": "symfony/polyfill-mbstring",
-            "version": "v1.27.0",
-            "source": {
-                "type": "git",
-                "url": "https://github.com/symfony/polyfill-mbstring.git",
-                "reference": "8ad114f6b39e2c98a8b0e3bd907732c207c2b534"
-            },
-            "dist": {
-                "type": "zip",
-                "url": "https://api.github.com/repos/symfony/polyfill-mbstring/zipball/8ad114f6b39e2c98a8b0e3bd907732c207c2b534",
-                "reference": "8ad114f6b39e2c98a8b0e3bd907732c207c2b534",
-                "shasum": ""
-            },
-            "require": {
-                "php": ">=7.1"
-            },
-            "provide": {
-                "ext-mbstring": "*"
-            },
-            "suggest": {
-                "ext-mbstring": "For best performance"
-            },
-            "type": "library",
-            "extra": {
-                "branch-alias": {
-                    "dev-main": "1.27-dev"
-                },
-                "thanks": {
-                    "name": "symfony/polyfill",
-                    "url": "https://github.com/symfony/polyfill"
-                }
-            },
-            "autoload": {
-                "files": [
-                    "bootstrap.php"
-                ],
-                "psr-4": {
-                    "Symfony\\Polyfill\\Mbstring\\": ""
-                }
-            },
-            "notification-url": "https://packagist.org/downloads/",
-            "license": [
-                "MIT"
-            ],
-            "authors": [
-                {
-                    "name": "Nicolas Grekas",
-                    "email": "p@tchwork.com"
-                },
-                {
-                    "name": "Symfony Community",
-                    "homepage": "https://symfony.com/contributors"
-                }
-            ],
-            "description": "Symfony polyfill for the Mbstring extension",
-            "homepage": "https://symfony.com",
-            "keywords": [
-                "compatibility",
-                "mbstring",
-                "polyfill",
-                "portable",
-                "shim"
-            ],
-            "support": {
-                "source": "https://github.com/symfony/polyfill-mbstring/tree/v1.27.0"
-            },
-            "funding": [
-                {
-                    "url": "https://symfony.com/sponsor",
-                    "type": "custom"
-                },
-                {
-                    "url": "https://github.com/fabpot",
-                    "type": "github"
-                },
-                {
-                    "url": "https://tidelift.com/funding/github/packagist/symfony/symfony",
-                    "type": "tidelift"
-                }
-            ],
-            "time": "2022-11-03T14:55:06+00:00"
-        },
-        {
-            "name": "symfony/polyfill-php80",
-            "version": "v1.27.0",
-            "source": {
-                "type": "git",
-                "url": "https://github.com/symfony/polyfill-php80.git",
-                "reference": "7a6ff3f1959bb01aefccb463a0f2cd3d3d2fd936"
-            },
-            "dist": {
-                "type": "zip",
-                "url": "https://api.github.com/repos/symfony/polyfill-php80/zipball/7a6ff3f1959bb01aefccb463a0f2cd3d3d2fd936",
-                "reference": "7a6ff3f1959bb01aefccb463a0f2cd3d3d2fd936",
-                "shasum": ""
-            },
-            "require": {
-                "php": ">=7.1"
-            },
-            "type": "library",
-            "extra": {
-                "branch-alias": {
-                    "dev-main": "1.27-dev"
-                },
-                "thanks": {
-                    "name": "symfony/polyfill",
-                    "url": "https://github.com/symfony/polyfill"
-                }
-            },
-            "autoload": {
-                "files": [
-                    "bootstrap.php"
-                ],
-                "psr-4": {
-                    "Symfony\\Polyfill\\Php80\\": ""
-                },
-                "classmap": [
-                    "Resources/stubs"
-                ]
-            },
-            "notification-url": "https://packagist.org/downloads/",
-            "license": [
-                "MIT"
-            ],
-            "authors": [
-                {
-                    "name": "Ion Bazan",
-                    "email": "ion.bazan@gmail.com"
-                },
-                {
-                    "name": "Nicolas Grekas",
-                    "email": "p@tchwork.com"
-                },
-                {
-                    "name": "Symfony Community",
-                    "homepage": "https://symfony.com/contributors"
-                }
-            ],
-            "description": "Symfony polyfill backporting some PHP 8.0+ features to lower PHP versions",
-            "homepage": "https://symfony.com",
-            "keywords": [
-                "compatibility",
-                "polyfill",
-                "portable",
-                "shim"
-            ],
-            "support": {
-                "source": "https://github.com/symfony/polyfill-php80/tree/v1.27.0"
-            },
-            "funding": [
-                {
-                    "url": "https://symfony.com/sponsor",
-                    "type": "custom"
-                },
-                {
-                    "url": "https://github.com/fabpot",
-                    "type": "github"
-                },
-                {
-                    "url": "https://tidelift.com/funding/github/packagist/symfony/symfony",
-                    "type": "tidelift"
-                }
-            ],
-            "time": "2022-11-03T14:55:06+00:00"
-        },
-        {
-            "name": "vlucas/phpdotenv",
-            "version": "v5.5.0",
-            "source": {
-                "type": "git",
-                "url": "https://github.com/vlucas/phpdotenv.git",
-                "reference": "1a7ea2afc49c3ee6d87061f5a233e3a035d0eae7"
-            },
-            "dist": {
-                "type": "zip",
-                "url": "https://api.github.com/repos/vlucas/phpdotenv/zipball/1a7ea2afc49c3ee6d87061f5a233e3a035d0eae7",
-                "reference": "1a7ea2afc49c3ee6d87061f5a233e3a035d0eae7",
-                "shasum": ""
-            },
-            "require": {
-                "ext-pcre": "*",
-                "graham-campbell/result-type": "^1.0.2",
-                "php": "^7.1.3 || ^8.0",
-                "phpoption/phpoption": "^1.8",
-                "symfony/polyfill-ctype": "^1.23",
-                "symfony/polyfill-mbstring": "^1.23.1",
-                "symfony/polyfill-php80": "^1.23.1"
-            },
-            "require-dev": {
-                "bamarni/composer-bin-plugin": "^1.4.1",
-                "ext-filter": "*",
-                "phpunit/phpunit": "^7.5.20 || ^8.5.30 || ^9.5.25"
-            },
-            "suggest": {
-                "ext-filter": "Required to use the boolean validator."
-            },
-            "type": "library",
-            "extra": {
-                "bamarni-bin": {
-                    "bin-links": true,
-                    "forward-command": true
-                },
-                "branch-alias": {
-                    "dev-master": "5.5-dev"
-                }
-            },
-            "autoload": {
-                "psr-4": {
-                    "Dotenv\\": "src/"
-                }
-            },
-            "notification-url": "https://packagist.org/downloads/",
-            "license": [
-                "BSD-3-Clause"
-            ],
-            "authors": [
-                {
-                    "name": "Graham Campbell",
-                    "email": "hello@gjcampbell.co.uk",
-                    "homepage": "https://github.com/GrahamCampbell"
-                },
-                {
-                    "name": "Vance Lucas",
-                    "email": "vance@vancelucas.com",
-                    "homepage": "https://github.com/vlucas"
-                }
-            ],
-            "description": "Loads environment variables from `.env` to `getenv()`, `$_ENV` and `$_SERVER` automagically.",
-            "keywords": [
-                "dotenv",
-                "env",
-                "environment"
-            ],
-            "support": {
-                "issues": "https://github.com/vlucas/phpdotenv/issues",
-                "source": "https://github.com/vlucas/phpdotenv/tree/v5.5.0"
-            },
-            "funding": [
-                {
-                    "url": "https://github.com/GrahamCampbell",
-                    "type": "github"
-                },
-                {
-                    "url": "https://tidelift.com/funding/github/packagist/vlucas/phpdotenv",
-                    "type": "tidelift"
-                }
-            ],
-            "time": "2022-10-16T01:01:54+00:00"
-        }
-    ],
-    "packages-dev": [],
-    "aliases": [],
-    "minimum-stability": "stable",
-    "stability-flags": [],
-    "prefer-stable": false,
-    "prefer-lowest": false,
-    "platform": [],
-    "platform-dev": [],
-    "plugin-api-version": "2.3.0"
+  "_readme": [
+    "This file locks the dependencies of your project to a known state",
+    "Read more about it at https://getcomposer.org/doc/01-basic-usage.md#installing-dependencies",
+    "This file is @generated automatically"
+  ],
+  "content-hash": "13e96a9a4f950ff3249fb068965a7fc1",
+  "packages": [
+    {
+      "name": "aws/aws-crt-php",
+      "version": "v1.2.2",
+      "source": {
+        "type": "git",
+        "url": "https://github.com/awslabs/aws-crt-php.git",
+        "reference": "2f1dc7b7eda080498be96a4a6d683a41583030e9"
+      },
+      "dist": {
+        "type": "zip",
+        "url": "https://api.github.com/repos/awslabs/aws-crt-php/zipball/2f1dc7b7eda080498be96a4a6d683a41583030e9",
+        "reference": "2f1dc7b7eda080498be96a4a6d683a41583030e9",
+        "shasum": ""
+      },
+      "require": {
+        "php": ">=5.5"
+      },
+      "require-dev": {
+        "phpunit/phpunit": "^4.8.35||^5.6.3||^9.5",
+        "yoast/phpunit-polyfills": "^1.0"
+      },
+      "suggest": {
+        "ext-awscrt": "Make sure you install awscrt native extension to use any of the functionality."
+      },
+      "type": "library",
+      "autoload": {
+        "classmap": ["src/"]
+      },
+      "notification-url": "https://packagist.org/downloads/",
+      "license": ["Apache-2.0"],
+      "authors": [
+        {
+          "name": "AWS SDK Common Runtime Team",
+          "email": "aws-sdk-common-runtime@amazon.com"
+        }
+      ],
+      "description": "AWS Common Runtime for PHP",
+      "homepage": "https://github.com/awslabs/aws-crt-php",
+      "keywords": ["amazon", "aws", "crt", "sdk"],
+      "support": {
+        "issues": "https://github.com/awslabs/aws-crt-php/issues",
+        "source": "https://github.com/awslabs/aws-crt-php/tree/v1.2.2"
+      },
+      "time": "2023-07-20T16:49:55+00:00"
+    },
+    {
+      "name": "aws/aws-sdk-php",
+      "version": "3.277.4",
+      "source": {
+        "type": "git",
+        "url": "https://github.com/aws/aws-sdk-php.git",
+        "reference": "9f36e76a3e1f8c7eba8cacbfa1d5f1257cd04241"
+      },
+      "dist": {
+        "type": "zip",
+        "url": "https://api.github.com/repos/aws/aws-sdk-php/zipball/9f36e76a3e1f8c7eba8cacbfa1d5f1257cd04241",
+        "reference": "9f36e76a3e1f8c7eba8cacbfa1d5f1257cd04241",
+        "shasum": ""
+      },
+      "require": {
+        "aws/aws-crt-php": "^1.0.4",
+        "ext-json": "*",
+        "ext-pcre": "*",
+        "ext-simplexml": "*",
+        "guzzlehttp/guzzle": "^6.5.8 || ^7.4.5",
+        "guzzlehttp/promises": "^1.4.0",
+        "guzzlehttp/psr7": "^1.9.1 || ^2.4.5",
+        "mtdowling/jmespath.php": "^2.6",
+        "php": ">=5.5",
+        "psr/http-message": "^1.0"
+      },
+      "require-dev": {
+        "andrewsville/php-token-reflection": "^1.4",
+        "aws/aws-php-sns-message-validator": "~1.0",
+        "behat/behat": "~3.0",
+        "composer/composer": "^1.10.22",
+        "dms/phpunit-arraysubset-asserts": "^0.4.0",
+        "doctrine/cache": "~1.4",
+        "ext-dom": "*",
+        "ext-openssl": "*",
+        "ext-pcntl": "*",
+        "ext-sockets": "*",
+        "nette/neon": "^2.3",
+        "paragonie/random_compat": ">= 2",
+        "phpunit/phpunit": "^4.8.35 || ^5.6.3 || ^9.5",
+        "psr/cache": "^1.0",
+        "psr/simple-cache": "^1.0",
+        "sebastian/comparator": "^1.2.3 || ^4.0",
+        "yoast/phpunit-polyfills": "^1.0"
+      },
+      "suggest": {
+        "aws/aws-php-sns-message-validator": "To validate incoming SNS notifications",
+        "doctrine/cache": "To use the DoctrineCacheAdapter",
+        "ext-curl": "To send requests using cURL",
+        "ext-openssl": "Allows working with CloudFront private distributions and verifying received SNS messages",
+        "ext-sockets": "To use client-side monitoring"
+      },
+      "type": "library",
+      "extra": {
+        "branch-alias": {
+          "dev-master": "3.0-dev"
+        }
+      },
+      "autoload": {
+        "files": ["src/functions.php"],
+        "psr-4": {
+          "Aws\\": "src/"
+        }
+      },
+      "notification-url": "https://packagist.org/downloads/",
+      "license": ["Apache-2.0"],
+      "authors": [
+        {
+          "name": "Amazon Web Services",
+          "homepage": "http://aws.amazon.com"
+        }
+      ],
+      "description": "AWS SDK for PHP - Use Amazon Web Services in your PHP project",
+      "homepage": "http://aws.amazon.com/sdkforphp",
+      "keywords": [
+        "amazon",
+        "aws",
+        "cloud",
+        "dynamodb",
+        "ec2",
+        "glacier",
+        "s3",
+        "sdk"
+      ],
+      "support": {
+        "forum": "https://forums.aws.amazon.com/forum.jspa?forumID=80",
+        "issues": "https://github.com/aws/aws-sdk-php/issues",
+        "source": "https://github.com/aws/aws-sdk-php/tree/3.277.4"
+      },
+      "time": "2023-07-28T22:10:53+00:00"
+    },
+    {
+      "name": "graham-campbell/result-type",
+      "version": "v1.1.1",
+      "source": {
+        "type": "git",
+        "url": "https://github.com/GrahamCampbell/Result-Type.git",
+        "reference": "672eff8cf1d6fe1ef09ca0f89c4b287d6a3eb831"
+      },
+      "dist": {
+        "type": "zip",
+        "url": "https://api.github.com/repos/GrahamCampbell/Result-Type/zipball/672eff8cf1d6fe1ef09ca0f89c4b287d6a3eb831",
+        "reference": "672eff8cf1d6fe1ef09ca0f89c4b287d6a3eb831",
+        "shasum": ""
+      },
+      "require": {
+        "php": "^7.2.5 || ^8.0",
+        "phpoption/phpoption": "^1.9.1"
+      },
+      "require-dev": {
+        "phpunit/phpunit": "^8.5.32 || ^9.6.3 || ^10.0.12"
+      },
+      "type": "library",
+      "autoload": {
+        "psr-4": {
+          "GrahamCampbell\\ResultType\\": "src/"
+        }
+      },
+      "notification-url": "https://packagist.org/downloads/",
+      "license": ["MIT"],
+      "authors": [
+        {
+          "name": "Graham Campbell",
+          "email": "hello@gjcampbell.co.uk",
+          "homepage": "https://github.com/GrahamCampbell"
+        }
+      ],
+      "description": "An Implementation Of The Result Type",
+      "keywords": [
+        "Graham Campbell",
+        "GrahamCampbell",
+        "Result Type",
+        "Result-Type",
+        "result"
+      ],
+      "support": {
+        "issues": "https://github.com/GrahamCampbell/Result-Type/issues",
+        "source": "https://github.com/GrahamCampbell/Result-Type/tree/v1.1.1"
+      },
+      "funding": [
+        {
+          "url": "https://github.com/GrahamCampbell",
+          "type": "github"
+        },
+        {
+          "url": "https://tidelift.com/funding/github/packagist/graham-campbell/result-type",
+          "type": "tidelift"
+        }
+      ],
+      "time": "2023-02-25T20:23:15+00:00"
+    },
+    {
+      "name": "guzzlehttp/guzzle",
+      "version": "7.7.0",
+      "source": {
+        "type": "git",
+        "url": "https://github.com/guzzle/guzzle.git",
+        "reference": "fb7566caccf22d74d1ab270de3551f72a58399f5"
+      },
+      "dist": {
+        "type": "zip",
+        "url": "https://api.github.com/repos/guzzle/guzzle/zipball/fb7566caccf22d74d1ab270de3551f72a58399f5",
+        "reference": "fb7566caccf22d74d1ab270de3551f72a58399f5",
+        "shasum": ""
+      },
+      "require": {
+        "ext-json": "*",
+        "guzzlehttp/promises": "^1.5.3 || ^2.0",
+        "guzzlehttp/psr7": "^1.9.1 || ^2.4.5",
+        "php": "^7.2.5 || ^8.0",
+        "psr/http-client": "^1.0",
+        "symfony/deprecation-contracts": "^2.2 || ^3.0"
+      },
+      "provide": {
+        "psr/http-client-implementation": "1.0"
+      },
+      "require-dev": {
+        "bamarni/composer-bin-plugin": "^1.8.1",
+        "ext-curl": "*",
+        "php-http/client-integration-tests": "dev-master#2c025848417c1135031fdf9c728ee53d0a7ceaee as 3.0.999",
+        "php-http/message-factory": "^1.1",
+        "phpunit/phpunit": "^8.5.29 || ^9.5.23",
+        "psr/log": "^1.1 || ^2.0 || ^3.0"
+      },
+      "suggest": {
+        "ext-curl": "Required for CURL handler support",
+        "ext-intl": "Required for Internationalized Domain Name (IDN) support",
+        "psr/log": "Required for using the Log middleware"
+      },
+      "type": "library",
+      "extra": {
+        "bamarni-bin": {
+          "bin-links": true,
+          "forward-command": false
+        }
+      },
+      "autoload": {
+        "files": ["src/functions_include.php"],
+        "psr-4": {
+          "GuzzleHttp\\": "src/"
+        }
+      },
+      "notification-url": "https://packagist.org/downloads/",
+      "license": ["MIT"],
+      "authors": [
+        {
+          "name": "Graham Campbell",
+          "email": "hello@gjcampbell.co.uk",
+          "homepage": "https://github.com/GrahamCampbell"
+        },
+        {
+          "name": "Michael Dowling",
+          "email": "mtdowling@gmail.com",
+          "homepage": "https://github.com/mtdowling"
+        },
+        {
+          "name": "Jeremy Lindblom",
+          "email": "jeremeamia@gmail.com",
+          "homepage": "https://github.com/jeremeamia"
+        },
+        {
+          "name": "George Mponos",
+          "email": "gmponos@gmail.com",
+          "homepage": "https://github.com/gmponos"
+        },
+        {
+          "name": "Tobias Nyholm",
+          "email": "tobias.nyholm@gmail.com",
+          "homepage": "https://github.com/Nyholm"
+        },
+        {
+          "name": "Márk Sági-Kazár",
+          "email": "mark.sagikazar@gmail.com",
+          "homepage": "https://github.com/sagikazarmark"
+        },
+        {
+          "name": "Tobias Schultze",
+          "email": "webmaster@tubo-world.de",
+          "homepage": "https://github.com/Tobion"
+        }
+      ],
+      "description": "Guzzle is a PHP HTTP client library",
+      "keywords": [
+        "client",
+        "curl",
+        "framework",
+        "http",
+        "http client",
+        "psr-18",
+        "psr-7",
+        "rest",
+        "web service"
+      ],
+      "support": {
+        "issues": "https://github.com/guzzle/guzzle/issues",
+        "source": "https://github.com/guzzle/guzzle/tree/7.7.0"
+      },
+      "funding": [
+        {
+          "url": "https://github.com/GrahamCampbell",
+          "type": "github"
+        },
+        {
+          "url": "https://github.com/Nyholm",
+          "type": "github"
+        },
+        {
+          "url": "https://tidelift.com/funding/github/packagist/guzzlehttp/guzzle",
+          "type": "tidelift"
+        }
+      ],
+      "time": "2023-05-21T14:04:53+00:00"
+    },
+    {
+      "name": "guzzlehttp/promises",
+      "version": "1.5.3",
+      "source": {
+        "type": "git",
+        "url": "https://github.com/guzzle/promises.git",
+        "reference": "67ab6e18aaa14d753cc148911d273f6e6cb6721e"
+      },
+      "dist": {
+        "type": "zip",
+        "url": "https://api.github.com/repos/guzzle/promises/zipball/67ab6e18aaa14d753cc148911d273f6e6cb6721e",
+        "reference": "67ab6e18aaa14d753cc148911d273f6e6cb6721e",
+        "shasum": ""
+      },
+      "require": {
+        "php": ">=5.5"
+      },
+      "require-dev": {
+        "symfony/phpunit-bridge": "^4.4 || ^5.1"
+      },
+      "type": "library",
+      "autoload": {
+        "files": ["src/functions_include.php"],
+        "psr-4": {
+          "GuzzleHttp\\Promise\\": "src/"
+        }
+      },
+      "notification-url": "https://packagist.org/downloads/",
+      "license": ["MIT"],
+      "authors": [
+        {
+          "name": "Graham Campbell",
+          "email": "hello@gjcampbell.co.uk",
+          "homepage": "https://github.com/GrahamCampbell"
+        },
+        {
+          "name": "Michael Dowling",
+          "email": "mtdowling@gmail.com",
+          "homepage": "https://github.com/mtdowling"
+        },
+        {
+          "name": "Tobias Nyholm",
+          "email": "tobias.nyholm@gmail.com",
+          "homepage": "https://github.com/Nyholm"
+        },
+        {
+          "name": "Tobias Schultze",
+          "email": "webmaster@tubo-world.de",
+          "homepage": "https://github.com/Tobion"
+        }
+      ],
+      "description": "Guzzle promises library",
+      "keywords": ["promise"],
+      "support": {
+        "issues": "https://github.com/guzzle/promises/issues",
+        "source": "https://github.com/guzzle/promises/tree/1.5.3"
+      },
+      "funding": [
+        {
+          "url": "https://github.com/GrahamCampbell",
+          "type": "github"
+        },
+        {
+          "url": "https://github.com/Nyholm",
+          "type": "github"
+        },
+        {
+          "url": "https://tidelift.com/funding/github/packagist/guzzlehttp/promises",
+          "type": "tidelift"
+        }
+      ],
+      "time": "2023-05-21T12:31:43+00:00"
+    },
+    {
+      "name": "guzzlehttp/psr7",
+      "version": "2.5.0",
+      "source": {
+        "type": "git",
+        "url": "https://github.com/guzzle/psr7.git",
+        "reference": "b635f279edd83fc275f822a1188157ffea568ff6"
+      },
+      "dist": {
+        "type": "zip",
+        "url": "https://api.github.com/repos/guzzle/psr7/zipball/b635f279edd83fc275f822a1188157ffea568ff6",
+        "reference": "b635f279edd83fc275f822a1188157ffea568ff6",
+        "shasum": ""
+      },
+      "require": {
+        "php": "^7.2.5 || ^8.0",
+        "psr/http-factory": "^1.0",
+        "psr/http-message": "^1.1 || ^2.0",
+        "ralouphie/getallheaders": "^3.0"
+      },
+      "provide": {
+        "psr/http-factory-implementation": "1.0",
+        "psr/http-message-implementation": "1.0"
+      },
+      "require-dev": {
+        "bamarni/composer-bin-plugin": "^1.8.1",
+        "http-interop/http-factory-tests": "^0.9",
+        "phpunit/phpunit": "^8.5.29 || ^9.5.23"
+      },
+      "suggest": {
+        "laminas/laminas-httphandlerrunner": "Emit PSR-7 responses"
+      },
+      "type": "library",
+      "extra": {
+        "bamarni-bin": {
+          "bin-links": true,
+          "forward-command": false
+        }
+      },
+      "autoload": {
+        "psr-4": {
+          "GuzzleHttp\\Psr7\\": "src/"
+        }
+      },
+      "notification-url": "https://packagist.org/downloads/",
+      "license": ["MIT"],
+      "authors": [
+        {
+          "name": "Graham Campbell",
+          "email": "hello@gjcampbell.co.uk",
+          "homepage": "https://github.com/GrahamCampbell"
+        },
+        {
+          "name": "Michael Dowling",
+          "email": "mtdowling@gmail.com",
+          "homepage": "https://github.com/mtdowling"
+        },
+        {
+          "name": "George Mponos",
+          "email": "gmponos@gmail.com",
+          "homepage": "https://github.com/gmponos"
+        },
+        {
+          "name": "Tobias Nyholm",
+          "email": "tobias.nyholm@gmail.com",
+          "homepage": "https://github.com/Nyholm"
+        },
+        {
+          "name": "Márk Sági-Kazár",
+          "email": "mark.sagikazar@gmail.com",
+          "homepage": "https://github.com/sagikazarmark"
+        },
+        {
+          "name": "Tobias Schultze",
+          "email": "webmaster@tubo-world.de",
+          "homepage": "https://github.com/Tobion"
+        },
+        {
+          "name": "Márk Sági-Kazár",
+          "email": "mark.sagikazar@gmail.com",
+          "homepage": "https://sagikazarmark.hu"
+        }
+      ],
+      "description": "PSR-7 message implementation that also provides common utility methods",
+      "keywords": [
+        "http",
+        "message",
+        "psr-7",
+        "request",
+        "response",
+        "stream",
+        "uri",
+        "url"
+      ],
+      "support": {
+        "issues": "https://github.com/guzzle/psr7/issues",
+        "source": "https://github.com/guzzle/psr7/tree/2.5.0"
+      },
+      "funding": [
+        {
+          "url": "https://github.com/GrahamCampbell",
+          "type": "github"
+        },
+        {
+          "url": "https://github.com/Nyholm",
+          "type": "github"
+        },
+        {
+          "url": "https://tidelift.com/funding/github/packagist/guzzlehttp/psr7",
+          "type": "tidelift"
+        }
+      ],
+      "time": "2023-04-17T16:11:26+00:00"
+    },
+    {
+      "name": "mtdowling/jmespath.php",
+      "version": "2.6.1",
+      "source": {
+        "type": "git",
+        "url": "https://github.com/jmespath/jmespath.php.git",
+        "reference": "9b87907a81b87bc76d19a7fb2d61e61486ee9edb"
+      },
+      "dist": {
+        "type": "zip",
+        "url": "https://api.github.com/repos/jmespath/jmespath.php/zipball/9b87907a81b87bc76d19a7fb2d61e61486ee9edb",
+        "reference": "9b87907a81b87bc76d19a7fb2d61e61486ee9edb",
+        "shasum": ""
+      },
+      "require": {
+        "php": "^5.4 || ^7.0 || ^8.0",
+        "symfony/polyfill-mbstring": "^1.17"
+      },
+      "require-dev": {
+        "composer/xdebug-handler": "^1.4 || ^2.0",
+        "phpunit/phpunit": "^4.8.36 || ^7.5.15"
+      },
+      "bin": ["bin/jp.php"],
+      "type": "library",
+      "extra": {
+        "branch-alias": {
+          "dev-master": "2.6-dev"
+        }
+      },
+      "autoload": {
+        "files": ["src/JmesPath.php"],
+        "psr-4": {
+          "JmesPath\\": "src/"
+        }
+      },
+      "notification-url": "https://packagist.org/downloads/",
+      "license": ["MIT"],
+      "authors": [
+        {
+          "name": "Michael Dowling",
+          "email": "mtdowling@gmail.com",
+          "homepage": "https://github.com/mtdowling"
+        }
+      ],
+      "description": "Declaratively specify how to extract elements from a JSON document",
+      "keywords": ["json", "jsonpath"],
+      "support": {
+        "issues": "https://github.com/jmespath/jmespath.php/issues",
+        "source": "https://github.com/jmespath/jmespath.php/tree/2.6.1"
+      },
+      "time": "2021-06-14T00:11:39+00:00"
+    },
+    {
+      "name": "phpoption/phpoption",
+      "version": "1.9.1",
+      "source": {
+        "type": "git",
+        "url": "https://github.com/schmittjoh/php-option.git",
+        "reference": "dd3a383e599f49777d8b628dadbb90cae435b87e"
+      },
+      "dist": {
+        "type": "zip",
+        "url": "https://api.github.com/repos/schmittjoh/php-option/zipball/dd3a383e599f49777d8b628dadbb90cae435b87e",
+        "reference": "dd3a383e599f49777d8b628dadbb90cae435b87e",
+        "shasum": ""
+      },
+      "require": {
+        "php": "^7.2.5 || ^8.0"
+      },
+      "require-dev": {
+        "bamarni/composer-bin-plugin": "^1.8.2",
+        "phpunit/phpunit": "^8.5.32 || ^9.6.3 || ^10.0.12"
+      },
+      "type": "library",
+      "extra": {
+        "bamarni-bin": {
+          "bin-links": true,
+          "forward-command": true
+        },
+        "branch-alias": {
+          "dev-master": "1.9-dev"
+        }
+      },
+      "autoload": {
+        "psr-4": {
+          "PhpOption\\": "src/PhpOption/"
+        }
+      },
+      "notification-url": "https://packagist.org/downloads/",
+      "license": ["Apache-2.0"],
+      "authors": [
+        {
+          "name": "Johannes M. Schmitt",
+          "email": "schmittjoh@gmail.com",
+          "homepage": "https://github.com/schmittjoh"
+        },
+        {
+          "name": "Graham Campbell",
+          "email": "hello@gjcampbell.co.uk",
+          "homepage": "https://github.com/GrahamCampbell"
+        }
+      ],
+      "description": "Option Type for PHP",
+      "keywords": ["language", "option", "php", "type"],
+      "support": {
+        "issues": "https://github.com/schmittjoh/php-option/issues",
+        "source": "https://github.com/schmittjoh/php-option/tree/1.9.1"
+      },
+      "funding": [
+        {
+          "url": "https://github.com/GrahamCampbell",
+          "type": "github"
+        },
+        {
+          "url": "https://tidelift.com/funding/github/packagist/phpoption/phpoption",
+          "type": "tidelift"
+        }
+      ],
+      "time": "2023-02-25T19:38:58+00:00"
+    },
+    {
+      "name": "psr/http-client",
+      "version": "1.0.2",
+      "source": {
+        "type": "git",
+        "url": "https://github.com/php-fig/http-client.git",
+        "reference": "0955afe48220520692d2d09f7ab7e0f93ffd6a31"
+      },
+      "dist": {
+        "type": "zip",
+        "url": "https://api.github.com/repos/php-fig/http-client/zipball/0955afe48220520692d2d09f7ab7e0f93ffd6a31",
+        "reference": "0955afe48220520692d2d09f7ab7e0f93ffd6a31",
+        "shasum": ""
+      },
+      "require": {
+        "php": "^7.0 || ^8.0",
+        "psr/http-message": "^1.0 || ^2.0"
+      },
+      "type": "library",
+      "extra": {
+        "branch-alias": {
+          "dev-master": "1.0.x-dev"
+        }
+      },
+      "autoload": {
+        "psr-4": {
+          "Psr\\Http\\Client\\": "src/"
+        }
+      },
+      "notification-url": "https://packagist.org/downloads/",
+      "license": ["MIT"],
+      "authors": [
+        {
+          "name": "PHP-FIG",
+          "homepage": "https://www.php-fig.org/"
+        }
+      ],
+      "description": "Common interface for HTTP clients",
+      "homepage": "https://github.com/php-fig/http-client",
+      "keywords": ["http", "http-client", "psr", "psr-18"],
+      "support": {
+        "source": "https://github.com/php-fig/http-client/tree/1.0.2"
+      },
+      "time": "2023-04-10T20:12:12+00:00"
+    },
+    {
+      "name": "psr/http-factory",
+      "version": "1.0.2",
+      "source": {
+        "type": "git",
+        "url": "https://github.com/php-fig/http-factory.git",
+        "reference": "e616d01114759c4c489f93b099585439f795fe35"
+      },
+      "dist": {
+        "type": "zip",
+        "url": "https://api.github.com/repos/php-fig/http-factory/zipball/e616d01114759c4c489f93b099585439f795fe35",
+        "reference": "e616d01114759c4c489f93b099585439f795fe35",
+        "shasum": ""
+      },
+      "require": {
+        "php": ">=7.0.0",
+        "psr/http-message": "^1.0 || ^2.0"
+      },
+      "type": "library",
+      "extra": {
+        "branch-alias": {
+          "dev-master": "1.0.x-dev"
+        }
+      },
+      "autoload": {
+        "psr-4": {
+          "Psr\\Http\\Message\\": "src/"
+        }
+      },
+      "notification-url": "https://packagist.org/downloads/",
+      "license": ["MIT"],
+      "authors": [
+        {
+          "name": "PHP-FIG",
+          "homepage": "https://www.php-fig.org/"
+        }
+      ],
+      "description": "Common interfaces for PSR-7 HTTP message factories",
+      "keywords": [
+        "factory",
+        "http",
+        "message",
+        "psr",
+        "psr-17",
+        "psr-7",
+        "request",
+        "response"
+      ],
+      "support": {
+        "source": "https://github.com/php-fig/http-factory/tree/1.0.2"
+      },
+      "time": "2023-04-10T20:10:41+00:00"
+    },
+    {
+      "name": "psr/http-message",
+      "version": "1.1",
+      "source": {
+        "type": "git",
+        "url": "https://github.com/php-fig/http-message.git",
+        "reference": "cb6ce4845ce34a8ad9e68117c10ee90a29919eba"
+      },
+      "dist": {
+        "type": "zip",
+        "url": "https://api.github.com/repos/php-fig/http-message/zipball/cb6ce4845ce34a8ad9e68117c10ee90a29919eba",
+        "reference": "cb6ce4845ce34a8ad9e68117c10ee90a29919eba",
+        "shasum": ""
+      },
+      "require": {
+        "php": "^7.2 || ^8.0"
+      },
+      "type": "library",
+      "extra": {
+        "branch-alias": {
+          "dev-master": "1.1.x-dev"
+        }
+      },
+      "autoload": {
+        "psr-4": {
+          "Psr\\Http\\Message\\": "src/"
+        }
+      },
+      "notification-url": "https://packagist.org/downloads/",
+      "license": ["MIT"],
+      "authors": [
+        {
+          "name": "PHP-FIG",
+          "homepage": "http://www.php-fig.org/"
+        }
+      ],
+      "description": "Common interface for HTTP messages",
+      "homepage": "https://github.com/php-fig/http-message",
+      "keywords": [
+        "http",
+        "http-message",
+        "psr",
+        "psr-7",
+        "request",
+        "response"
+      ],
+      "support": {
+        "source": "https://github.com/php-fig/http-message/tree/1.1"
+      },
+      "time": "2023-04-04T09:50:52+00:00"
+    },
+    {
+      "name": "ralouphie/getallheaders",
+      "version": "3.0.3",
+      "source": {
+        "type": "git",
+        "url": "https://github.com/ralouphie/getallheaders.git",
+        "reference": "120b605dfeb996808c31b6477290a714d356e822"
+      },
+      "dist": {
+        "type": "zip",
+        "url": "https://api.github.com/repos/ralouphie/getallheaders/zipball/120b605dfeb996808c31b6477290a714d356e822",
+        "reference": "120b605dfeb996808c31b6477290a714d356e822",
+        "shasum": ""
+      },
+      "require": {
+        "php": ">=5.6"
+      },
+      "require-dev": {
+        "php-coveralls/php-coveralls": "^2.1",
+        "phpunit/phpunit": "^5 || ^6.5"
+      },
+      "type": "library",
+      "autoload": {
+        "files": ["src/getallheaders.php"]
+      },
+      "notification-url": "https://packagist.org/downloads/",
+      "license": ["MIT"],
+      "authors": [
+        {
+          "name": "Ralph Khattar",
+          "email": "ralph.khattar@gmail.com"
+        }
+      ],
+      "description": "A polyfill for getallheaders.",
+      "support": {
+        "issues": "https://github.com/ralouphie/getallheaders/issues",
+        "source": "https://github.com/ralouphie/getallheaders/tree/develop"
+      },
+      "time": "2019-03-08T08:55:37+00:00"
+    },
+    {
+      "name": "remotion/lambda",
+      "version": "4.0.14",
+      "dist": {
+        "type": "path",
+        "url": "../lambda-php",
+        "reference": "e56d25ef51607b1c265b1984218d9d3f4c93a8bb"
+      },
+      "require": {
+        "aws/aws-sdk-php": "^3.269"
+      },
+      "require-dev": {
+        "phpunit/phpunit": "^10.1"
+      },
+      "type": "library",
+      "autoload": {
+        "psr-4": {
+          "Remotion\\LambdaPhp\\": "src/"
+        }
+      },
+      "license": ["proprietary"],
+      "description": "A PHP library for working with Remotion Lambda",
+      "transport-options": {
+        "relative": true
+      }
+    },
+    {
+      "name": "symfony/deprecation-contracts",
+      "version": "v3.3.0",
+      "source": {
+        "type": "git",
+        "url": "https://github.com/symfony/deprecation-contracts.git",
+        "reference": "7c3aff79d10325257a001fcf92d991f24fc967cf"
+      },
+      "dist": {
+        "type": "zip",
+        "url": "https://api.github.com/repos/symfony/deprecation-contracts/zipball/7c3aff79d10325257a001fcf92d991f24fc967cf",
+        "reference": "7c3aff79d10325257a001fcf92d991f24fc967cf",
+        "shasum": ""
+      },
+      "require": {
+        "php": ">=8.1"
+      },
+      "type": "library",
+      "extra": {
+        "branch-alias": {
+          "dev-main": "3.4-dev"
+        },
+        "thanks": {
+          "name": "symfony/contracts",
+          "url": "https://github.com/symfony/contracts"
+        }
+      },
+      "autoload": {
+        "files": ["function.php"]
+      },
+      "notification-url": "https://packagist.org/downloads/",
+      "license": ["MIT"],
+      "authors": [
+        {
+          "name": "Nicolas Grekas",
+          "email": "p@tchwork.com"
+        },
+        {
+          "name": "Symfony Community",
+          "homepage": "https://symfony.com/contributors"
+        }
+      ],
+      "description": "A generic function and convention to trigger deprecation notices",
+      "homepage": "https://symfony.com",
+      "support": {
+        "source": "https://github.com/symfony/deprecation-contracts/tree/v3.3.0"
+      },
+      "funding": [
+        {
+          "url": "https://symfony.com/sponsor",
+          "type": "custom"
+        },
+        {
+          "url": "https://github.com/fabpot",
+          "type": "github"
+        },
+        {
+          "url": "https://tidelift.com/funding/github/packagist/symfony/symfony",
+          "type": "tidelift"
+        }
+      ],
+      "time": "2023-05-23T14:45:45+00:00"
+    },
+    {
+      "name": "symfony/polyfill-ctype",
+      "version": "v1.27.0",
+      "source": {
+        "type": "git",
+        "url": "https://github.com/symfony/polyfill-ctype.git",
+        "reference": "5bbc823adecdae860bb64756d639ecfec17b050a"
+      },
+      "dist": {
+        "type": "zip",
+        "url": "https://api.github.com/repos/symfony/polyfill-ctype/zipball/5bbc823adecdae860bb64756d639ecfec17b050a",
+        "reference": "5bbc823adecdae860bb64756d639ecfec17b050a",
+        "shasum": ""
+      },
+      "require": {
+        "php": ">=7.1"
+      },
+      "provide": {
+        "ext-ctype": "*"
+      },
+      "suggest": {
+        "ext-ctype": "For best performance"
+      },
+      "type": "library",
+      "extra": {
+        "branch-alias": {
+          "dev-main": "1.27-dev"
+        },
+        "thanks": {
+          "name": "symfony/polyfill",
+          "url": "https://github.com/symfony/polyfill"
+        }
+      },
+      "autoload": {
+        "files": ["bootstrap.php"],
+        "psr-4": {
+          "Symfony\\Polyfill\\Ctype\\": ""
+        }
+      },
+      "notification-url": "https://packagist.org/downloads/",
+      "license": ["MIT"],
+      "authors": [
+        {
+          "name": "Gert de Pagter",
+          "email": "BackEndTea@gmail.com"
+        },
+        {
+          "name": "Symfony Community",
+          "homepage": "https://symfony.com/contributors"
+        }
+      ],
+      "description": "Symfony polyfill for ctype functions",
+      "homepage": "https://symfony.com",
+      "keywords": ["compatibility", "ctype", "polyfill", "portable"],
+      "support": {
+        "source": "https://github.com/symfony/polyfill-ctype/tree/v1.27.0"
+      },
+      "funding": [
+        {
+          "url": "https://symfony.com/sponsor",
+          "type": "custom"
+        },
+        {
+          "url": "https://github.com/fabpot",
+          "type": "github"
+        },
+        {
+          "url": "https://tidelift.com/funding/github/packagist/symfony/symfony",
+          "type": "tidelift"
+        }
+      ],
+      "time": "2022-11-03T14:55:06+00:00"
+    },
+    {
+      "name": "symfony/polyfill-mbstring",
+      "version": "v1.27.0",
+      "source": {
+        "type": "git",
+        "url": "https://github.com/symfony/polyfill-mbstring.git",
+        "reference": "8ad114f6b39e2c98a8b0e3bd907732c207c2b534"
+      },
+      "dist": {
+        "type": "zip",
+        "url": "https://api.github.com/repos/symfony/polyfill-mbstring/zipball/8ad114f6b39e2c98a8b0e3bd907732c207c2b534",
+        "reference": "8ad114f6b39e2c98a8b0e3bd907732c207c2b534",
+        "shasum": ""
+      },
+      "require": {
+        "php": ">=7.1"
+      },
+      "provide": {
+        "ext-mbstring": "*"
+      },
+      "suggest": {
+        "ext-mbstring": "For best performance"
+      },
+      "type": "library",
+      "extra": {
+        "branch-alias": {
+          "dev-main": "1.27-dev"
+        },
+        "thanks": {
+          "name": "symfony/polyfill",
+          "url": "https://github.com/symfony/polyfill"
+        }
+      },
+      "autoload": {
+        "files": ["bootstrap.php"],
+        "psr-4": {
+          "Symfony\\Polyfill\\Mbstring\\": ""
+        }
+      },
+      "notification-url": "https://packagist.org/downloads/",
+      "license": ["MIT"],
+      "authors": [
+        {
+          "name": "Nicolas Grekas",
+          "email": "p@tchwork.com"
+        },
+        {
+          "name": "Symfony Community",
+          "homepage": "https://symfony.com/contributors"
+        }
+      ],
+      "description": "Symfony polyfill for the Mbstring extension",
+      "homepage": "https://symfony.com",
+      "keywords": ["compatibility", "mbstring", "polyfill", "portable", "shim"],
+      "support": {
+        "source": "https://github.com/symfony/polyfill-mbstring/tree/v1.27.0"
+      },
+      "funding": [
+        {
+          "url": "https://symfony.com/sponsor",
+          "type": "custom"
+        },
+        {
+          "url": "https://github.com/fabpot",
+          "type": "github"
+        },
+        {
+          "url": "https://tidelift.com/funding/github/packagist/symfony/symfony",
+          "type": "tidelift"
+        }
+      ],
+      "time": "2022-11-03T14:55:06+00:00"
+    },
+    {
+      "name": "symfony/polyfill-php80",
+      "version": "v1.27.0",
+      "source": {
+        "type": "git",
+        "url": "https://github.com/symfony/polyfill-php80.git",
+        "reference": "7a6ff3f1959bb01aefccb463a0f2cd3d3d2fd936"
+      },
+      "dist": {
+        "type": "zip",
+        "url": "https://api.github.com/repos/symfony/polyfill-php80/zipball/7a6ff3f1959bb01aefccb463a0f2cd3d3d2fd936",
+        "reference": "7a6ff3f1959bb01aefccb463a0f2cd3d3d2fd936",
+        "shasum": ""
+      },
+      "require": {
+        "php": ">=7.1"
+      },
+      "type": "library",
+      "extra": {
+        "branch-alias": {
+          "dev-main": "1.27-dev"
+        },
+        "thanks": {
+          "name": "symfony/polyfill",
+          "url": "https://github.com/symfony/polyfill"
+        }
+      },
+      "autoload": {
+        "files": ["bootstrap.php"],
+        "psr-4": {
+          "Symfony\\Polyfill\\Php80\\": ""
+        },
+        "classmap": ["Resources/stubs"]
+      },
+      "notification-url": "https://packagist.org/downloads/",
+      "license": ["MIT"],
+      "authors": [
+        {
+          "name": "Ion Bazan",
+          "email": "ion.bazan@gmail.com"
+        },
+        {
+          "name": "Nicolas Grekas",
+          "email": "p@tchwork.com"
+        },
+        {
+          "name": "Symfony Community",
+          "homepage": "https://symfony.com/contributors"
+        }
+      ],
+      "description": "Symfony polyfill backporting some PHP 8.0+ features to lower PHP versions",
+      "homepage": "https://symfony.com",
+      "keywords": ["compatibility", "polyfill", "portable", "shim"],
+      "support": {
+        "source": "https://github.com/symfony/polyfill-php80/tree/v1.27.0"
+      },
+      "funding": [
+        {
+          "url": "https://symfony.com/sponsor",
+          "type": "custom"
+        },
+        {
+          "url": "https://github.com/fabpot",
+          "type": "github"
+        },
+        {
+          "url": "https://tidelift.com/funding/github/packagist/symfony/symfony",
+          "type": "tidelift"
+        }
+      ],
+      "time": "2022-11-03T14:55:06+00:00"
+    },
+    {
+      "name": "vlucas/phpdotenv",
+      "version": "v5.5.0",
+      "source": {
+        "type": "git",
+        "url": "https://github.com/vlucas/phpdotenv.git",
+        "reference": "1a7ea2afc49c3ee6d87061f5a233e3a035d0eae7"
+      },
+      "dist": {
+        "type": "zip",
+        "url": "https://api.github.com/repos/vlucas/phpdotenv/zipball/1a7ea2afc49c3ee6d87061f5a233e3a035d0eae7",
+        "reference": "1a7ea2afc49c3ee6d87061f5a233e3a035d0eae7",
+        "shasum": ""
+      },
+      "require": {
+        "ext-pcre": "*",
+        "graham-campbell/result-type": "^1.0.2",
+        "php": "^7.1.3 || ^8.0",
+        "phpoption/phpoption": "^1.8",
+        "symfony/polyfill-ctype": "^1.23",
+        "symfony/polyfill-mbstring": "^1.23.1",
+        "symfony/polyfill-php80": "^1.23.1"
+      },
+      "require-dev": {
+        "bamarni/composer-bin-plugin": "^1.4.1",
+        "ext-filter": "*",
+        "phpunit/phpunit": "^7.5.20 || ^8.5.30 || ^9.5.25"
+      },
+      "suggest": {
+        "ext-filter": "Required to use the boolean validator."
+      },
+      "type": "library",
+      "extra": {
+        "bamarni-bin": {
+          "bin-links": true,
+          "forward-command": true
+        },
+        "branch-alias": {
+          "dev-master": "5.5-dev"
+        }
+      },
+      "autoload": {
+        "psr-4": {
+          "Dotenv\\": "src/"
+        }
+      },
+      "notification-url": "https://packagist.org/downloads/",
+      "license": ["BSD-3-Clause"],
+      "authors": [
+        {
+          "name": "Graham Campbell",
+          "email": "hello@gjcampbell.co.uk",
+          "homepage": "https://github.com/GrahamCampbell"
+        },
+        {
+          "name": "Vance Lucas",
+          "email": "vance@vancelucas.com",
+          "homepage": "https://github.com/vlucas"
+        }
+      ],
+      "description": "Loads environment variables from `.env` to `getenv()`, `$_ENV` and `$_SERVER` automagically.",
+      "keywords": ["dotenv", "env", "environment"],
+      "support": {
+        "issues": "https://github.com/vlucas/phpdotenv/issues",
+        "source": "https://github.com/vlucas/phpdotenv/tree/v5.5.0"
+      },
+      "funding": [
+        {
+          "url": "https://github.com/GrahamCampbell",
+          "type": "github"
+        },
+        {
+          "url": "https://tidelift.com/funding/github/packagist/vlucas/phpdotenv",
+          "type": "tidelift"
+        }
+      ],
+      "time": "2022-10-16T01:01:54+00:00"
+    }
+  ],
+  "packages-dev": [],
+  "aliases": [],
+  "minimum-stability": "stable",
+  "stability-flags": [],
+  "prefer-stable": false,
+  "prefer-lowest": false,
+  "platform": [],
+  "platform-dev": [],
+  "plugin-api-version": "2.3.0"
 }