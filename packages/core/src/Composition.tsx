import {ComponentType, useContext, useEffect} from 'react';
import {CompositionManager} from './CompositionManager';
import {useNonce} from './nonce';
import {
	addStaticComposition,
	getIsEvaluation,
	removeStaticComposition,
} from './register-root';
import {useLazyComponent} from './use-lazy-component';

export type CompProps<T> =
	| {
			lazyComponent: () => Promise<{default: ComponentType<T>}>;
	  }
	| {
			component: ComponentType<T>;
	  };

type Props<T> = {
	width: number;
	height: number;
	fps: number;
	durationInFrames: number;
	id: string;
	defaultProps?: T;
} & CompProps<T>;

export const Composition = <T,>({
	width,
	height,
	fps,
	durationInFrames,
	id,
	defaultProps: props,
	...compProps
}: Props<T>) => {
	const {registerComposition, unregisterComposition} = useContext(
		CompositionManager
	);

<<<<<<< HEAD
	const lazy = useLazyComponent(compProps);
=======
	const nonce = useNonce();

	const lazy = useMemo(() => {
		if ('lazyComponent' in compProps) {
			return React.lazy(compProps.lazyComponent);
		}
		if ('component' in compProps) {
			return React.lazy(() => Promise.resolve({default: compProps.component}));
		}
		throw new Error("You must pass either 'component' or 'lazyComponent'");
		// @ts-expect-error
		// eslint-disable-next-line react-hooks/exhaustive-deps
	}, [compProps.lazyComponent, compProps.component]);
>>>>>>> a236d971

	useEffect(() => {
		// Ensure it's a URL safe id
		if (!id) {
			throw new Error('No id for composition passed.');
		}
		if (!id.match(/^([a-zA-Z0-9-])+$/g)) {
			throw new Error(
				`Composition id can only contain a-z, A-Z, 0-9 and -. You passed ${id}`
			);
		}
		if (typeof width !== 'number') {
			throw new Error(
				`The "width" of a composition must be a number, but you passed a ${typeof width}`
			);
		}
		if (width <= 0) {
			throw new TypeError(
				`The "width" of a composition must be positive, but got ${width}.`
			);
		}
		if (typeof height !== 'number') {
			throw new Error(
				`The "height" of a composition must be a number, but you passed a ${typeof height}`
			);
		}
		if (height <= 0) {
			throw new TypeError(
				`The "height" of a composition must be positive, but got ${height}.`
			);
		}
		if (typeof durationInFrames !== 'number') {
			throw new Error(
				`The "durationInFrames" of a composition must be a number, but you passed a ${typeof durationInFrames}`
			);
		}
		if (durationInFrames <= 0) {
			throw new TypeError(
				`The "durationInFrames" of a composition must be positive, but got ${durationInFrames}.`
			);
		}
		if (durationInFrames % 1 !== 0) {
			throw new TypeError(
				`The "durationInFrames" of a composition must be an integer, but got ${durationInFrames}.`
			);
		}
		if (typeof fps !== 'number') {
			throw new Error(
				`The "fps" of a composition must be a number, but you passed a ${typeof fps}`
			);
		}
		if (fps <= 0) {
			throw new TypeError(
				`The "fps" of a composition must be positive, but got ${fps}.`
			);
		}
		registerComposition<T>({
			durationInFrames,
			fps,
			height,
			width,
			id,
			component: lazy,
			props,
			nonce,
		});

		if (getIsEvaluation()) {
			addStaticComposition({
				component: lazy,
				durationInFrames,
				fps,
				height,
				id,
				width,
				nonce,
			});
		}

		return () => {
			unregisterComposition(id);
			removeStaticComposition(id);
		};
	}, [
		durationInFrames,
		fps,
		height,
		lazy,
		id,
		props,
		registerComposition,
		unregisterComposition,
		width,
		nonce,
	]);

	return null;
};<|MERGE_RESOLUTION|>--- conflicted
+++ resolved
@@ -38,23 +38,8 @@
 		CompositionManager
 	);
 
-<<<<<<< HEAD
 	const lazy = useLazyComponent(compProps);
-=======
 	const nonce = useNonce();
-
-	const lazy = useMemo(() => {
-		if ('lazyComponent' in compProps) {
-			return React.lazy(compProps.lazyComponent);
-		}
-		if ('component' in compProps) {
-			return React.lazy(() => Promise.resolve({default: compProps.component}));
-		}
-		throw new Error("You must pass either 'component' or 'lazyComponent'");
-		// @ts-expect-error
-		// eslint-disable-next-line react-hooks/exhaustive-deps
-	}, [compProps.lazyComponent, compProps.component]);
->>>>>>> a236d971
 
 	useEffect(() => {
 		// Ensure it's a URL safe id
