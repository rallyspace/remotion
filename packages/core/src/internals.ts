--- conflicted
+++ resolved
@@ -194,13 +194,10 @@
 	validateFrame,
 	setStillFrame,
 	getStillFrame,
-<<<<<<< HEAD
 	getFramesPerLambda,
 	setFramesPerLambda,
-=======
 	invalidCompositionErrorMessage,
 	isCompositionIdValid,
->>>>>>> 21b3edb2
 };
 
 export type {
