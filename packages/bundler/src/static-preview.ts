--- conflicted
+++ resolved
@@ -15,13 +15,9 @@
 		<title>Remotion Preview</title>
 	</head>
 	<body>
-<<<<<<< HEAD
     <script>window.remotion_staticBase = "${staticHash}";</script>
 		<div id="video-container"></div>
 		<div id="explainer-container"></div>
-=======
-		<script>window.remotion_staticBase = "${staticHash}";</script>
->>>>>>> 1da8303f
 		${
 			editorName
 				? `<script>window.remotion_editorName = "${editorName}";</script>`
