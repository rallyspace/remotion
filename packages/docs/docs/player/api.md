---
image: /generated/articles-docs-player-api.png
title: "<Player>"
slug: /player/player
crumb: "@remotion/player"
---

A component which can be rendered in a regular React App (for example: [Create React App](https://create-react-app.dev/), [Next.JS](https://nextjs.org)) to display a Remotion video.

```tsx twoslash title="MyApp.tsx"
// @allowUmdGlobalAccess
// @filename: ./remotion/MyVideo.tsx
export const MyVideo = () => <></>;

// @filename: index.tsx
// ---cut---
import { Player } from "@remotion/player";
import { MyVideo } from "./remotion/MyVideo";

export const App: React.FC = () => {
  return (
    <Player
      component={MyVideo}
      durationInFrames={120}
      compositionWidth={1920}
      compositionHeight={1080}
      fps={30}
    />
  );
};
```

[See more usage examples](/docs/player/examples)

## API

### `component` or `lazyComponent`

Pass a React component in directly **or** pass a function that returns a dynamic import. Passing neither or both of the props is an error.

If you use `lazyComponent`, wrap it in a `useCallback()` to avoid constant rendering. [See here for an example.](/docs/player/examples#loading-a-component-lazily)

:::note
The Player does not use [`<Composition>`](/docs/composition)'s. Pass your component directly and do not wrap it in a `<Composition>` component.
:::

### `durationInFrames`

The duration of the video in frames. Must be an integer and greater than 0.

### `fps`

The frame rate of the video. Must be a number.

### `compositionWidth`

The width you would like the video to have when rendered as an MP4. Use `style={{width: <width>}}` to define a width to be assumed in the browser.

:::note
**Example**:
If you want to render a Full HD video, set `compositionWidth` to `1920` and `compositionHeight` to `1080`. By default, the Player will also assume these dimensions.
To make it smaller, pass a `style` prop to give the player a different width: `{"style={{width: 400}}"}`. See [Player Scaling](/docs/player/scaling) to learn more.
:::

### `compositionHeight`

The height you would like the video to have when rendered as an MP4. Use `style={{height: <height>}}` to define a height to be assumed in the browser.

### `loop`

_optional_

Whether the video should restart when it ends. Default `false`.

### `autoPlay`

_optional_

Whether the video should start immediately after loaded. Default `false`.

### `controls`

_optional_

Whether the video should display a seek bar and a play/pause button. Default `false.`

### `showVolumeControls`

_optional_

Whether the video should display a volume slider and a mute button. Only has an effect if `controls` is also set to true. Default `true`.

### `allowFullscreen`

_optional_

Whether the video can go fullscreen. By default `true`.

### `clickToPlay`

_optional_

A boolean property defining whether you can play, pause or resume the video with a single click into the player. Default `true` if `controls` are true, otherwise `false`.

### `doubleClickToFullscreen`

_optional_

A boolean property defining whether you can go fullscreen and exit fullscreen in the video with double click into the player. If enabled, clicking on the video once will delay pausing the video for 200ms to wait for a possible second click. Default `false`.

### `spaceKeyToPlayOrPause`

_optional_

A boolean property defining whether you can play or pause a video using space key. If enabled, playing the video and subsequently pressing the space key pauses and resumes the video. Only works if `controls` is true. Default `true`.

### `moveToBeginningWhenEnded` <AvailableFrom v="3.1.3" />

_optional_

A boolean property defining whether the video position should go back to zero once the video has ended. Only works if `loop` is disabled. Default `true`.

### `inputProps`

_optional_

Pass props to the component that you have specified using the `component` prop. The Typescript definition takes the shape of the props that you have given to your `component`. Default `undefined`.

### `style`

_optional_

A regular `style` prop for a HTMLDivElement. You can pass a different height and width if you would like different dimensions for the player than the original composition dimensions.

### `className` <AvailableFrom v="3.1.3" />

_optional_

A HTML class name to be applied to the container.

### `initialFrame` <AvailableFrom v="3.1.14" />

_optional_

Start the playback from a specific frame. Default `0`. Once the player is mounted, this property cannot be changed.

### `numberOfSharedAudioTags` <AvailableFrom v="2.3.1" />

_optional_

If you use an [`<Audio />`](/docs/audio) tag, it might not play in some browsers (specifically iOS Safari) due to browser autoplay policies. This is why the Remotion Player pre-mounts a set of audio tags with silent audio that get played upon user interaction. These audio tags can then be used to play real audio later and will not be subject to the autoplay policy of the browser.

This option controls how many audio tags are being rendered, the default is `5`. If you mount more audio tags than shared audio tags are available, then an error will be thrown.

If you'd like to opt out of this behavior, you can pass `0` to mount native audio tags simultaneously as you mount Remotion's [`<Audio />`](/docs/audio) tags.

Once you have set this prop, you cannot change it anymore or an error will be thrown.

### `playbackRate`

_optional_

A number between -4 and 4 (excluding 0) for the speed that the Player will run the media.

A `playbackRate` of `2` means the video plays twice as fast. A playbackRate of `0.5` means the video plays twice as slow. A playbackRate of `-1` means the video plays in reverse. Note that [`<Audio/>`](/docs/audio) and [`<Video/>`](/docs/video) tags cannot be played in reverse, this is a browser limitation.

Default `1`.

### `errorFallback`

_optional_

A callback for rendering a custom error message. See [Handling errors](#handling-errors) section for an example.

### `renderLoading`

_optional_

A callback function that allows you to return a custom UI that gets displayed while the player is loading.

The first parameter of the callback function contains the `height` and `width` of the player as it gets rendered.

```tsx twoslash
import { Player, RenderLoading } from "@remotion/player";
import { useCallback } from "react";
import { AbsoluteFill } from "remotion";

const Component: React.FC = () => null;

// ---cut---

const MyApp: React.FC = () => {
  // `RenderLoading` type can be imported from "@remotion/player"
  const renderLoading: RenderLoading = useCallback(({ height, width }) => {
    return (
      <AbsoluteFill style={{ backgroundColor: "gray" }}>
        Loading player ({height}x{width})
      </AbsoluteFill>
    );
  }, []);

  return (
    <Player
      fps={30}
      component={Component}
      durationInFrames={100}
      compositionWidth={1080}
      compositionHeight={1080}
      renderLoading={renderLoading}
    />
  );
};
```

:::info
A player needs to be loaded if it contains elements that use React Suspense, or if the `lazyComponent` prop is being used.
:::

### `renderPoster` <AvailableFrom v="3.2.14" />

_optional_

A callback function that allows you to return a custom UI that gets overlayed over the player.

You can control when the poster gets rendered using the props [`showPosterWhenUnplayed`](#showposterwhenunplayed), [`showPosterWhenPaused`](#showposterwhenpaused) and [`showPosterWhenEnded`](#showposterwhenended). By default, they are all disabled.

The first parameter contains the `height` and `width` of the player as it gets rendered.

```tsx twoslash
import { Player, RenderPoster } from "@remotion/player";
import { useCallback } from "react";
import { AbsoluteFill } from "remotion";

const Component: React.FC = () => null;

// ---cut---

const MyApp: React.FC = () => {
  // `RenderPoster` type can be imported from "@remotion/player"
  const renderPoster: RenderPoster = useCallback(({ height, width }) => {
    return (
      <AbsoluteFill style={{ backgroundColor: "gray" }}>
        Click to play! ({height}x{width})
      </AbsoluteFill>
    );
  }, []);

  return (
    <Player
      fps={30}
      component={Component}
      durationInFrames={100}
      compositionWidth={1080}
      compositionHeight={1080}
      renderPoster={renderPoster}
      showPosterWhenUnplayed
    />
  );
};
```

### `showPosterWhenUnplayed` <AvailableFrom v="3.2.14" />

_optional_

Render the poster when the video is in its initial state and has not been played yet. Requires [`renderPoster()`](#renderposter) to be set. Default: `false`.

### `showPosterWhenPaused` <AvailableFrom v="3.2.14" />

_optional_

Render the poster when the video is paused. Although considered a paused state, the poster will not render while the user is scrubbing through the video. Requires [`renderPoster()`](#renderposter) to be set. Default: `false`.

### `showPosterWhenEnded` <AvailableFrom v="3.2.14" />

_optional_

Render the poster when the video has ended. Requires [`moveToBeginning`](#movetobeginningwhenended) to be set to `false`. [`renderPoster()`](#renderposter) to be set. Default: `false`.

### `inFrame` <AvailableFrom v="3.2.15" />

_optional_

Limit playback to only play after a certain frame. The video will start from this frame and move to this position once it has ended. Must be an integer, not smaller than `0`, not bigger than [`outFrame`](#outframe) and not bigger than `durationInFrames - 1`. Default `null`, which means the beginning of the video.

### `outFrame` <AvailableFrom v="3.2.15" />

_optional_

Limit playback to only play before a certain frame. The video will end at this frame and move to the beginning once it has ended. Must be an integer, not smaller than `1`, not smaller than [`inFrame`](#inframe) and not bigger than `durationInFrames - 1`. Default `null`, which means the end of the video.

### `initiallyShowControls` <AvailableFrom v="3.2.24" />

_optional_

If true, the controls flash when the player enters the scene. After 2 seconds without hover, the controls fade out. This is similar to how YouTube does it, and signals to the user that the player is in fact controllable. You can also pass a `number`, with which you can customize the duration in milliseconds. Default `true` since `v3.2.24`, before that unsupported.

### `initiallyMuted` <AvailableFrom v="3.3.81" />

_optional_

If true, the player is muted in its initial state. This is useful if the video must autoplay regardless of the [autoplay](/docs/player/autoplay) policy of the browser.

### `renderPlayPauseButton` <AvailableFrom v="3.2.32" />

_optional_

Allows you to customize the Play/Pause button of the controls, must be a callback function that returns a valid React element.

```tsx twoslash
const MyPlayButton: React.FC = () => null;
const MyPauseButton: React.FC = () => null;
const MyVideo: React.FC = () => null;
// ---cut---
import { Player, RenderPlayPauseButton } from "@remotion/player";
import { useCallback } from "react";

export const App: React.FC = () => {
  const renderPlayPauseButton: RenderPlayPauseButton = useCallback(
    ({ playing }) => {
      if (playing) {
        return <MyPlayButton />;
      }

      return <MyPauseButton />;
    },
    []
  );

  return (
    <Player
      component={MyVideo}
      durationInFrames={120}
      compositionWidth={1920}
      compositionHeight={1080}
      fps={30}
      renderPlayPauseButton={renderPlayPauseButton}
    />
  );
};
```

### `renderFullscreenButton` <AvailableFrom v="3.2.32" />

_optional_

Allows you to customise the fullscreen button of the player controls, must return a valid React element. If fullscreen is disabled or not available in a browser, it will not be rendered.

```tsx twoslash
const FullScreenButton: React.FC = () => null;
const MinimiseButton: React.FC = () => null;
const MyVideo: React.FC = () => null;
// ---cut---
import { Player, RenderFullscreenButton } from "@remotion/player";
import { useCallback } from "react";

export const App: React.FC = () => {
  const renderFullscreenButton: RenderFullscreenButton = useCallback(
    ({ isFullscreen }) => {
      if (isFullscreen) {
        return <MinimiseButton />;
      }

      return <FullScreenButton />;
    },
    []
  );

  return (
    <Player
      component={MyVideo}
      durationInFrames={120}
      compositionWidth={1920}
      compositionHeight={1080}
      fps={30}
      renderFullscreenButton={renderFullscreenButton}
    />
  );
};
```

### `alwaysShowControls` <AvailableFrom v="3.3.55" />

_optional_

If true, displays the player controls at all times even if the mouse is outside the player area. Default `false`.

## `PlayerRef`

You may attach a ref to the player and control it in an imperative manner.

```tsx twoslash {15}
// @allowUmdGlobalAccess

// @filename: MyComposition.tsx
export const MyComposition: React.FC = () => null;

// @filename: index.tsx
// ---cut---
import { Player, PlayerRef } from "@remotion/player";
import { useEffect, useRef } from "react";
import { MyComposition } from "./MyComposition";

const MyComp: React.FC = () => {
  const playerRef = useRef<PlayerRef>(null);

  useEffect(() => {
    if (playerRef.current) {
      console.log(playerRef.current.getCurrentFrame());
    }
  }, []);

  return (
    <Player
      ref={playerRef}
      durationInFrames={30}
      compositionWidth={1080}
      compositionHeight={1080}
      fps={30}
      component={MyComposition}
      // Many other optional props are available.
    />
  );
};
```

The following methods are available on the player ref:

### `pause()`

Pause the video. Nothing happens if the video is already paused.

### `pauseAndReturnToPlayStart()` <AvailableFrom v="3.0.30" />

If the video is playing, pause it and return to the playback position where the video has last been played.

### `play()`

Play the video. Nothing happens if the video is already playing.

If you play the video from a user gesture, pass the `SyntheticEvent` in as an argument so [browser autoplay restrictions do not apply](/docs/player/autoplay).

### `toggle()`

Pauses the video if it's playing. Plays the video if it's paused.

If you play the video from a user gesture, pass the `SyntheticEvent` in as an argument so [browser autoplay restrictions do not apply](/docs/player/autoplay).

### `getCurrentFrame()`

Gets the current position expressed as the current frame. Divide by the `fps` you passed to get the time in seconds.

[Special considerations must be made](https://www.remotion.dev/docs/player/current-time) if you want to display a component that synchronizes with the time of the player.

### `isPlaying()` <AvailableFrom v="2.5.7" />

Returns a boolean indicating whether the video is playing.

### `getContainerNode()` <AvailableFrom v="2.4.2" />

Gets the container `HTMLDivElement` of the player. Useful if you'd like to manually attach listeners to the player element.

```tsx twoslash
import { PlayerRef } from "@remotion/player";
import { useEffect, useRef } from "react";
// ---cut---
const playerRef = useRef<PlayerRef>(null);

useEffect(() => {
  if (!playerRef.current) {
    return;
  }
  const container = playerRef.current.getContainerNode();
  if (!container) {
    return;
  }

  const onClick = () => {
    console.log("player got clicked");
  };

  container.addEventListener("click", onClick);
  return () => {
    container.removeEventListener("click", onClick);
  };
}, []);
```

### `mute()`

Mutes the video.

### `unmute()`

Unmutes the video.

### `getVolume()`

Gets the volume of the video. The volume is a value between 0 and 1 and is initially 1.

### `setVolume()`

#### Arguments

- `volume`: `number`

Set the volume of the video. Must be a value between 0 and 1, otherwise an exception will be thrown.

### `isMuted()`

Returns a boolean specifying whether the video is muted.

### `seekTo()`

#### Arguments

- `frame`: `number`

Move the position in the video to a specific frame. If the video is playing, it will pause for a brief moment, then start playing again after the seek is completed.

### `isFullscreen()`

Returns a boolean whether the video is currently playing in fullscreen.

_To observe the fullscreen state and react to changes, listen to the [`fullscreenchange`](https://developer.mozilla.org/en-US/docs/Web/API/Document/fullscreenchange_event) event on the global document._

### `requestFullscreen()`

Requests the video to go to fullscreen. This method throws if the `allowFullscreen` prop is false or the browser doesn't support allow the player to go into fullscreen.

### `exitFullscreen()`

Exit fullscreen mode.

### `getScale()` <AvailableFrom v="3.2.24" />

Returns a number which says how much the content is scaled down compared to the natural composition size. For example, if the composition is `1920x1080`, but the player is 960px in width, this method would return `0.5`.

### `addEventListener()`

Start listening to an event. See the [Events](#events) section to see the function signature and the available events.

### `removeEventListener()`

Stop listening to an event. See the [Events](#events) section to see the function signature and the available events.

## Events

Using a [player ref](#playerref), you can bind event listeners to get notified of certain events of the player.

```tsx twoslash
import { PlayerRef } from "@remotion/player";
import { useEffect, useRef } from "react";
// ---cut---
import { CallbackListener } from "@remotion/player";
const playerRef = useRef<PlayerRef>(null);

useEffect(() => {
  if (!playerRef.current) {
    return;
  }
  const onPlay: CallbackListener<"play"> = () => {
    console.log("play");
  };
<<<<<<< HEAD
  playerRef.current.addEventListener("play", onPlay);
  playerRef.current.addEventListener("ratechange", () => {
    console.log("ratechange");
  });
  playerRef.current.addEventListener("scalechange", () => {
    console.log("scalechange");
  });
  playerRef.current.addEventListener("pause", () => {
=======
  const onRateChange: CallbackListener<"ratechange"> = (e) => {
    console.log("ratechange", e.detail.playbackRate);
  };
  const onVolumeChange: CallbackListener<"volumechange"> = (e) => {
    console.log("new volume", e.detail.volume);
  };

  const onPause: CallbackListener<"pause"> = () => {
>>>>>>> c02a03c6
    console.log("pausing");
  };

  const onSeeked: CallbackListener<"seeked"> = (e) => {
    console.log("seeked to " + e.detail.frame);
  };

  const onTimeupdate: CallbackListener<"timeupdate"> = (e) => {
    console.log("time has updated to " + e.detail.frame);
  };

  const onEnded: CallbackListener<"ended"> = () => {
    console.log("ended");
  };

  const onError: CallbackListener<"error"> = (e) => {
    console.log("error", e.detail.error);
  };

  const onFullscreenChange: CallbackListener<"fullscreenchange"> = (e) => {
    console.log("fullscreenchange", e.detail.isFullscreen);
  };

  playerRef.current.addEventListener("play", onPlay);
  playerRef.current.addEventListener("ratechange", onRateChange);
  playerRef.current.addEventListener("volumechange", onVolumeChange);
  playerRef.current.addEventListener("pause", onPause);
  playerRef.current.addEventListener("ended", onEnded);
  playerRef.current.addEventListener("error", onError);
  playerRef.current.addEventListener("fullscreenchange", onFullscreenChange);

  // See below for difference between `seeked` and `timeupdate`
  playerRef.current.addEventListener("seeked", onSeeked);
  playerRef.current.addEventListener("timeupdate", onTimeupdate);

  return () => {
    // Make sure to clean up event listeners
    if (playerRef.current) {
      playerRef.current.removeEventListener("play", onPlay);
      playerRef.current.removeEventListener("ratechange", onRateChange);
      playerRef.current.removeEventListener("volumechange", onVolumeChange);
      playerRef.current.removeEventListener("pause", onPause);
      playerRef.current.removeEventListener("ended", onEnded);
      playerRef.current.removeEventListener("error", onError);
      playerRef.current.removeEventListener(
        "fullscreenchange",
        onFullscreenChange
      );

      // See below for difference between `seeked` and `timeupdate`
      playerRef.current.removeEventListener("seeked", onSeeked);
      playerRef.current.removeEventListener("timeupdate", onTimeupdate);
    }
  };
}, []);
```

### `seeked`

Fired when the time position is changed by the user using the playback bar or using [`seek()`](#seek). You may get the current frame by reading it from `e.detail.frame`.

```tsx twoslash
import { PlayerRef } from "@remotion/player";
import { useRef } from "react";
const playerRef = useRef<PlayerRef>(null);
if (!playerRef.current) {
  throw new Error();
}
// ---cut---
playerRef.current.addEventListener("seeked", (e) => {
  console.log("seeked to " + e.detail.frame); // seeked to 120
});
```

This event fires on every single frame update. Prefer the [`timeupdate`](#timeupdate) event instead if the excessive rerenders cause slowdown.

This event is only fired during seeking. Use [`frameupdate`](#frameupdate) instead if you also want to get time updates during playback.

### `ended`

Fires when the video has ended and looping is disabled.

### `play`

Fires when the video has started playing or has resumed from a pause.

### `ratechange`

Fires when the [`playbackRate`](#playbackrate) has changed.

<<<<<<< HEAD
### `scalechange` <AvailableFrom v="3.3.84" />

Fires when the `scale` (also returned by [`getScale()`](#getscale)) has changed.
=======
### `volumechange` <AvailableFrom v="3.3.85" />

Fires when the volume has changed.
>>>>>>> c02a03c6

### `pause`

Fires when the video has paused or ended.

### `timeupdate`

Fires periodic time updates when the video is playing. Unlike the [`seeked`](#seeked) event, frames are skipped, and the event is throttled to only fire a few times a second at most every 250ms.

```tsx twoslash
import { PlayerRef } from "@remotion/player";
import { useRef } from "react";
const playerRef = useRef<PlayerRef>(null);
if (!playerRef.current) {
  throw new Error();
}
// ---cut---
playerRef.current.addEventListener("timeupdate", (e) => {
  console.log("current frame is " + e.detail.frame); // current frame is 120
});
```

Prefer the [`seeked`](#seeked) event if you only want to get time updates during seeking.

Prefer the [`frameupdate`](#frameupdate) event if you need an update for every single frame.

### `frameupdate` <AvailableFrom v="3.2.27" />

Fires whenever the current time has changed, during both playback and seeking.

```tsx twoslash
import { PlayerRef } from "@remotion/player";
import { useRef } from "react";
const playerRef = useRef<PlayerRef>(null);
if (!playerRef.current) {
  throw new Error();
}
// ---cut---
playerRef.current.addEventListener("frameupdate", (e) => {
  console.log("current frame is " + e.detail.frame); // current frame is 120
});
```

Prefer the [`seeked`](#seeked) event if you only want to get time updates during seeking.

Prefer the [`timeupdate`](#timeupdate) event if you only need periodical updates (at most every 250ms).

### `fullscreenchange` <AvailableFrom v="3.2.0" />

Fires when the player enters or exits fullscreen. By reading `e.detail.isFullscreen` or calling `playerRef.isFullscreen()` you can determine if the player is currently in fullscreen or not.

```tsx twoslash
import { PlayerRef } from "@remotion/player";
import { useRef } from "react";
const playerRef = useRef<PlayerRef>(null);
if (!playerRef.current) {
  throw new Error();
}
// ---cut---
playerRef.current.addEventListener("fullscreenchange", (e) => {
  console.log("is fullscreen" + e.detail.isFullscreen); // is fullscreen true
});
```

### `error`

Fires when an error or uncaught exception has happened in the video.

You may get the error by reading the `e.detail.error` value:

```tsx twoslash
import { PlayerRef } from "@remotion/player";
import { useRef } from "react";
const ref = useRef<PlayerRef>(null);
// ---cut---
ref.current?.addEventListener("error", (e) => {
  console.log("error ", e.detail.error); // error [Error: undefined is not a function]
});
```

## Handling errors

Since videos are written in React, they are prone to crashing.
When a video throws an exception, you may handle the error using the [`error` event](#error).
The video will unmount and show an error UI, but the host application (The React app which is embedding the player) will not crash.
It is up to you to handle the error and to re-mount the video (for example by changing the `key` prop in React).

This feature is implemented using an [error boundary](https://reactjs.org/docs/error-boundaries.html), so only errors in the render function will be caught. Errors in event handlers and asynchronous code will not be reported and will not cause the video to unmount.

You can customize the error message that is shown if a video crashes:

```tsx twoslash
import { ErrorFallback, Player } from "@remotion/player";
import { useCallback } from "react";
import { AbsoluteFill } from "remotion";

const Component: React.FC = () => null;

// ---cut---

const MyApp: React.FC = () => {
  // `ErrorFallback` type can be imported from "@remotion/player"
  const errorFallback: ErrorFallback = useCallback(({ error }) => {
    return (
      <AbsoluteFill
        style={{
          backgroundColor: "yellow",
          justifyContent: "center",
          alignItems: "center",
        }}
      >
        Sorry about this! An error occurred: {error.message}
      </AbsoluteFill>
    );
  }, []);

  return (
    <Player
      fps={30}
      component={Component}
      durationInFrames={100}
      compositionWidth={1080}
      compositionHeight={1080}
      errorFallback={errorFallback}
    />
  );
};
```

## See also

- [Source code for this component](https://github.com/remotion-dev/remotion/blob/main/packages/player/src/Player.tsx)
- [`<Composition>`](/docs/composition)
- [`<Thumbnail>`](/docs/player/thumbnail)<|MERGE_RESOLUTION|>--- conflicted
+++ resolved
@@ -562,16 +562,6 @@
   const onPlay: CallbackListener<"play"> = () => {
     console.log("play");
   };
-<<<<<<< HEAD
-  playerRef.current.addEventListener("play", onPlay);
-  playerRef.current.addEventListener("ratechange", () => {
-    console.log("ratechange");
-  });
-  playerRef.current.addEventListener("scalechange", () => {
-    console.log("scalechange");
-  });
-  playerRef.current.addEventListener("pause", () => {
-=======
   const onRateChange: CallbackListener<"ratechange"> = (e) => {
     console.log("ratechange", e.detail.playbackRate);
   };
@@ -580,7 +570,6 @@
   };
 
   const onPause: CallbackListener<"pause"> = () => {
->>>>>>> c02a03c6
     console.log("pausing");
   };
 
@@ -602,6 +591,10 @@
 
   const onFullscreenChange: CallbackListener<"fullscreenchange"> = (e) => {
     console.log("fullscreenchange", e.detail.isFullscreen);
+  };
+
+  const onScaleChange: CallbackListener<"scalechange"> = (e) => {
+    console.log("scalechange", e.detail.scale);
   };
 
   playerRef.current.addEventListener("play", onPlay);
@@ -611,6 +604,7 @@
   playerRef.current.addEventListener("ended", onEnded);
   playerRef.current.addEventListener("error", onError);
   playerRef.current.addEventListener("fullscreenchange", onFullscreenChange);
+  playerRef.current.addEventListener("scalechange", onScaleChange);
 
   // See below for difference between `seeked` and `timeupdate`
   playerRef.current.addEventListener("seeked", onSeeked);
@@ -629,8 +623,7 @@
         "fullscreenchange",
         onFullscreenChange
       );
-
-      // See below for difference between `seeked` and `timeupdate`
+      playerRef.current.removeEventListener("scalechange", onScaleChange);
       playerRef.current.removeEventListener("seeked", onSeeked);
       playerRef.current.removeEventListener("timeupdate", onTimeupdate);
     }
@@ -671,15 +664,13 @@
 
 Fires when the [`playbackRate`](#playbackrate) has changed.
 
-<<<<<<< HEAD
-### `scalechange` <AvailableFrom v="3.3.84" />
+### `scalechange` <AvailableFrom v="3.3.85" />
 
 Fires when the `scale` (also returned by [`getScale()`](#getscale)) has changed.
-=======
+
 ### `volumechange` <AvailableFrom v="3.3.85" />
 
 Fires when the volume has changed.
->>>>>>> c02a03c6
 
 ### `pause`
 
