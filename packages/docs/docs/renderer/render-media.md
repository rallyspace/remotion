--- conflicted
+++ resolved
@@ -371,7 +371,12 @@
 Before you use this hack, reach out to the Remotion team on [Discord](https://remotion.dev/discord) and ask us if we are open to implement the feature you need in a clean way - we often do implement new features quickly based on users feedback.
 :::
 
-<<<<<<< HEAD
+### `disallowParallelEncoding`
+
+_available from v3.2.29_
+
+Disallows the renderer from doing rendering frames and encoding at the same time. This makes the rendering process more memory-efficient, but possibly slower.
+
 ### `onSlowestFrames?`
 
 _available from v3.2.29_
@@ -395,13 +400,6 @@
 _since v3.0.26_
 
 If `outputLocation` is not specified or `null`, the return value is a Promise that resolves a `Buffer`. If an output location is specified, the return value is a Promise that resolves no value.
-=======
-### `disallowParallelEncoding`
-
-_available from v3.2.29_
-
-Disallows the renderer from doing rendering frames and encoding at the same time. This makes the rendering process more memory-efficient, but possibly slower.
->>>>>>> 40a37044
 
 ## See also
 
