--- conflicted
+++ resolved
@@ -106,26 +106,6 @@
 
 A boolean value deciding whether Puppeteer logs should be printed to the console, useful for debugging only.
 
-<<<<<<< HEAD
-=======
-### `onError?`
-
-_optional_
-
-Allows you to react to an exception thrown in your React code. The callback has an argument which is the error.
-
-```tsx twoslash
-const renderStill = (options: { onError: (err: Error) => void }) => {};
-// ---cut---
-renderStill({
-  // ... other arguments
-  onError: (err: Error) => {
-    // Handle error here
-  },
-});
-```
-
->>>>>>> c8b4be5e
 ### `overwrite?`
 
 _optional - default `true`_
