---
id: tailwind
title: TailwindCSS
---

import Tabs from "@theme/Tabs";

## Using the template

The easiest way to get started with Tailwind and Remotion is to [use the template by cloning it on GitHub](https://github.com/remotion-dev/template-tailwind/generate) or running the following:

<Tabs
defaultValue="npm"
values={[
{ label: 'npm', value: 'npm', },
{ label: 'yarn', value: 'yarn', },
{ label: 'pnpm', value: 'pnpm', },
]
}>
<TabItem value="npm">

```bash
npx create-video --tailwind
```

  </TabItem>
  <TabItem value="pnpm">

```bash
<<<<<<< HEAD
yarn create video --tailwind
=======
yarn create video -- --tailwind
>>>>>>> 74446abd
```

  </TabItem>

  <TabItem value="yarn">

```bash
<<<<<<< HEAD
pnpm create video -- --tailwind
=======
pnpm create video --tailwind
>>>>>>> 74446abd
```

  </TabItem>

</Tabs>

## Install in existing project

1. Install the following dependencies:

<Tabs
defaultValue="npm"
values={[
{ label: 'npm', value: 'npm', },
{ label: 'yarn', value: 'yarn', },
{ label: 'pnpm', value: 'pnpm', },
]
}>
<TabItem value="npm">

```bash
npm i postcss-loader postcss postcss-preset-env tailwindcss autoprefixer
```

  </TabItem>

  <TabItem value="yarn">

```bash
yarn add postcss-loader postcss postcss-preset-env tailwindcss autoprefixer
```

  </TabItem>
  <TabItem value="pnpm">

```bash
pnpm i postcss-loader postcss postcss-preset-env tailwindcss autoprefixer
```

  </TabItem>
</Tabs>

2. Add the following to your [`remotion.config.ts`](/docs/config) file:

```ts twoslash
import { Config } from "remotion";
// ---cut---
Config.Bundling.overrideWebpackConfig((currentConfiguration) => {
  return {
    ...currentConfiguration,
    module: {
      ...currentConfiguration.module,
      rules: [
        ...(currentConfiguration.module?.rules
          ? currentConfiguration.module.rules
          : []
        ).filter((rule) => {
          if (rule === "...") {
            return false;
          }
          if (rule.test?.toString().includes(".css")) {
            return false;
          }
          return true;
        }),
        {
          test: /\.css$/i,
          use: [
            "style-loader",
            "css-loader",
            {
              loader: "postcss-loader",
              options: {
                postcssOptions: {
                  plugins: [
                    "postcss-preset-env",
                    "tailwindcss",
                    "autoprefixer",
                  ],
                },
              },
            },
          ],
        },
      ],
    },
  };
});
```

3. Create a file `src/style.css` with the following content:

```css
@tailwind base;
@tailwind components;
@tailwind utilities;
```

4. Import the stylesheet in your `src/Video.tsx` file. Add to the top of the file:

```js
import "./style.css";
```

5.  Add a `tailwind.config.js` file to the root of your project:

```js
/* eslint-env node */
module.exports = {
  content: ["./src/**/*.{ts,tsx}"],
  theme: {
    extend: {},
  },
  plugins: [],
};
```

6.  Start using TailwindCSS! You can verify that it's working by adding `className="bg-red-900"` to any element.

## See also

- [TailwindCSS v2 (legacy)](/docs/tailwind-legacy)<|MERGE_RESOLUTION|>--- conflicted
+++ resolved
@@ -27,11 +27,7 @@
   <TabItem value="pnpm">
 
 ```bash
-<<<<<<< HEAD
-yarn create video --tailwind
-=======
-yarn create video -- --tailwind
->>>>>>> 74446abd
+pnpm create video --tailwind
 ```
 
   </TabItem>
@@ -39,11 +35,7 @@
   <TabItem value="yarn">
 
 ```bash
-<<<<<<< HEAD
-pnpm create video -- --tailwind
-=======
-pnpm create video --tailwind
->>>>>>> 74446abd
+yarn create video -- --tailwind
 ```
 
   </TabItem>
