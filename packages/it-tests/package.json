--- conflicted
+++ resolved
@@ -1,10 +1,6 @@
 {
   "name": "@remotion/it-tests",
-<<<<<<< HEAD
-  "version": "3.2.15",
-=======
   "version": "3.2.16",
->>>>>>> d2596f73
   "license": "SEE LICENSE IN LICENSE.md",
   "scripts": {
     "test": "vitest src/rendering --run",
@@ -13,15 +9,6 @@
   },
   "private": true,
   "devDependencies": {
-<<<<<<< HEAD
-    "@remotion/bundler": "3.2.15",
-    "@remotion/cli": "3.2.15",
-    "@remotion/lambda": "3.2.15",
-    "@remotion/renderer": "3.2.15",
-    "@types/sharp": "^0.28.5",
-    "execa": "5.1.1",
-    "remotion": "3.2.15",
-=======
     "@remotion/bundler": "3.2.16",
     "@remotion/cli": "3.2.16",
     "@remotion/lambda": "3.2.16",
@@ -29,7 +16,6 @@
     "@types/sharp": "^0.28.5",
     "execa": "5.1.1",
     "remotion": "3.2.16",
->>>>>>> d2596f73
     "sharp": "0.30.6",
     "typescript": "^4.7.0",
     "vitest": "^0.18.0"
